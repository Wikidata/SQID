
angular.module('utilities', [])
.factory('jsonData', function() {

	var JSON_LABEL = "l";
	var JSON_INSTANCES = "i";
	var JSON_SUBCLASSES = "s";
	var JSON_RELATED_PROPERTIES = "r";

	return {
		JSON_LABEL: JSON_LABEL,
		JSON_INSTANCES: JSON_INSTANCES,
		JSON_SUBCLASSES: JSON_SUBCLASSES,
		JSON_RELATED_PROPERTIES: JSON_RELATED_PROPERTIES,

		JSON_ITEMS_WITH_SUCH_STATEMENTS: "i",
		JSON_USES_IN_STATEMENTS: "s",
		JSON_USES_IN_STATEMENTS_WITH_QUALIFIERS: "w",
		JSON_USES_IN_QUALIFIERS: "q",
		JSON_USES_IN_PROPERTIES: "p",
		JSON_USES_IN_REFERENCES: "e",
		JSON_DATATYPE: "d",

		TABLE_SIZE: 15,
		PAGE_SELECTOR_SIZE: 4
	};

})

.factory('i18n', function(wikidataapi, Properties, $translate) {
	var language = 'en';

	var idTerms = {}; // cache for labels/descriptions of items
	var idTermsSize = 0; // current size of cache

	var propertyLabels = {}; // cache for labels of properties; may be unused for 'en'
	var properties = null; // properties data object (used for language en instead of fetching labels)

	var clearCache = function() {
		idTerms = {};
		idTermsSize = 0;
	}

	var setLanguage = function(newLang) {
		if (language != newLang) {
			$translate.use(newLang);
			language = newLang;
			clearCache(); // clear term cache that was based on old language
			propertyLabels = {}; // clear property label cache for old language
		}
	}

	// Clear term cache when it grows too big to prevent memory leak.
	// This should only be called at the beginning of a new page display to ensure that
	// we don't delete cache entries that some callers require.
	var checkCacheSize = function() {
		if (idTermsSize > 5000) {
			// 5000 is a lot; only the hugest of items may reach that (which is no problem either)
			clearCache();
		}
	}

	var hasEntityTerms =  function(entityId) {
		return (entityId in idTerms);
	}

	var getEntityTerms = function(entityId) {
		if (hasEntityTerms(entityId)) {
			return idTerms[entityId];
		} else {
			return { label: entityId, description: ''};
		}
	}

	var hasPropertyLabel = function(propertyId) {
		if (language == 'en') {
			return properties !== null;
		} else {
			return (propertyId in propertyLabels);
		}
	}

	var getPropertyLabel = function(propertyId) {
		if (hasPropertyLabel(propertyId)) { // implies (properties !== null)
			if (language == 'en') {
				var numId = propertyId.substring(1);
				return properties.getLabelOrId(numId);
			} else {
				return propertyLabels[propertyId];
			}
		} else {
			return propertyId;
		}
	}

	var getEntityLabel = function(id) {
		if (id.substring(0,1) == 'Q') {
			return getEntityTerms(id).label;
		} else {
			return getPropertyLabel(id);
		}
	}

	var waitForTerms = function(entities) {
		var missingEntities = [];
		for (var i=0; i < entities.length; i++) {
			if (!hasEntityTerms(entities[i])) {
				missingEntities.push(entities[i]);
			}
		}
		return wikidataapi.getEntityTerms(missingEntities, language).then(function(entityTerms) {
			angular.extend(idTerms, entityTerms);
			idTermsSize = Object.keys(idTerms).length;
			return true;
		});
	}

	var waitForPropertyLabels = function(propertyIds) {
		if (language == 'en') {
			return Properties.then(function(props) {
				properties = props;
				return true;
			});
		} else {
			var missingPropertyIds = [];
			for (var i=0; i < propertyIds.length; i++) {
				if (!(propertyIds[i] in propertyLabels)) {
					missingPropertyIds.push(propertyIds[i]);
				}
			}
			// Make sure we always have the main properties we use in labels:
			if (!('P31' in propertyLabels)) {
				missingPropertyIds.push('P31');
			}
			if (!('P279' in propertyLabels)) {
				missingPropertyIds.push('P279');
			}
			if (!('P1647' in propertyLabels)) {
				missingPropertyIds.push('P1647');
			}

			return wikidataapi.getEntityLabels(missingPropertyIds, language).then(function(entityLabels) {
				angular.extend(propertyLabels, entityLabels);
				return true;
			});
		}
	}

	var getEntityUrl = function(entityId) {
		return "#/view?id=" + entityId + ( language != 'en' ? '&lang=' + language : '');
	}

	var autoLinkText = function(text) {
		return text.replace(/[QP][1-9][0-9]*/g, function(match) { return '<a href="' + getEntityUrl(match) +'">' + match + '</a>'; });
	}

	var getPropertyLink = function(propertyId) {
		return '<a href="' + getEntityUrl(propertyId) + '">' + getPropertyLabel(propertyId) + '</a>';
	}

	return {
		getLanguage: function() { return language; },
		setLanguage: setLanguage,
		getEntityUrl: getEntityUrl,
		autoLinkText: autoLinkText,
		getPropertyLabel: getPropertyLabel,
		getPropertyLink: getPropertyLink,
		checkCacheSize: checkCacheSize,
		getEntityTerms: getEntityTerms,
		hasEntityTerms: hasEntityTerms,
		getEntityLabel: getEntityLabel,
		waitForTerms: waitForTerms,
		waitForPropertyLabels: waitForPropertyLabels
	};
})

.factory('htmlCache', function($sce) {
	var trustedHtmlSnippets = [];

	return {
		reset : function() { trustedHtmlSnippets = []; },
		getKey : function(html) {
			trustedHtmlSnippets.push($sce.trustAsHtml(html));
			return trustedHtmlSnippets.length-1;
		},
		getValue : function(key) {
			if (key < trustedHtmlSnippets.length) {
				return trustedHtmlSnippets[key];
			} else {
				return $sce.trustAsHtml('<span style="color: red;">HTML key ' + index + ' not found!</span>');
			}
		}
	};
})

.factory('util', function($http, $q) {

	var httpRequest = function(url) {
		return $http.get(url).then(function(response) {
			if (typeof response.data === 'object') {
				return response.data;
			} else {
				// invalid response
				return $q.reject(response.data);
			}
		},
		function(response) {
			// something went wrong
			return $q.reject(response.data);
		});
	}

	var jsonpRequest = function(url) {
		return $http.jsonp(url).then(function(response) {
			if (typeof response.data === 'object') {
				return response.data;
			} else {
				// invalid response
				return $q.reject(response.data);
			}
		},
		function(response) {
			// something went wrong
			return $q.reject(response.data);
		});
	}
	
	var getIdFromUri = function(uri) {
		if ( uri.substring(0, "http://www.wikidata.org/entity/".length) === "http://www.wikidata.org/entity/" ) {
			return uri.substring("http://www.wikidata.org/entity/".length, uri.length);
		} else {
			return null;
		}
	}

	var cloneObject = function(obj) {
	    if (obj === null || typeof obj !== 'object') {
	        return obj;
	    }
	 
	    var temp = obj.constructor(); // give temp the original obj's constructor
	    for (var key in obj) {
	        temp[key] = cloneObject(obj[key]);
	    }
	 
	    return temp;
	};

	var sortByField = function(objectList, fieldName) {
		objectList.sort(function(a, b) {
			return a[fieldName] < b[fieldName] ? 1 : (a[fieldName] > b[fieldName] ? -1 : 0);
		});
	}

	var createIdArray = function(json){
    	var ret = []
    	for (var entry in json) {
            ret.push(entry);
    	}
    	return ret;	
	}

	return {
		httpRequest: httpRequest,
		jsonpRequest: jsonpRequest,
		getIdFromUri: getIdFromUri,
		cloneObject: cloneObject,
<<<<<<< HEAD
		sortByField: sortByField
=======
		autoLinkText: autoLinkText,
		createIdArray: createIdArray
>>>>>>> 202e6d3e
	};

})

.factory('sparql', function(util, i18n) {

	var SPARQL_SERVICE = "https://query.wikidata.org/bigdata/namespace/wdq/sparql";
	var SPARQL_UI_PREFIX = "https://query.wikidata.org/#";

	var getQueryUrl = function(sparqlQuery) {
		return SPARQL_SERVICE + "?query=" + encodeURIComponent(sparqlQuery);
	}

	var getQueryUiUrl = function(sparqlQuery) {
		return SPARQL_UI_PREFIX + encodeURIComponent(sparqlQuery);
	}

	var getQueryForPropertySubjects = function(propertyId, objectId, limit) {
		return "PREFIX wikibase: <http://wikiba.se/ontology#> \n\
PREFIX wdt: <http://www.wikidata.org/prop/direct/> \n\
PREFIX wd: <http://www.wikidata.org/entity/> \n\
SELECT $p $pLabel \n\
WHERE { \n\
   { SELECT DISTINCT $p WHERE { $p wdt:" + propertyId +  (objectId != null ? " wd:" + objectId : " _:bnode")  +
   " . } LIMIT " + limit + " } \n\
   SERVICE wikibase:label { bd:serviceParam wikibase:language \"" + i18n.getLanguage() + "\" . } \n\
}";
	}

	var getQueryForPropertyObjects = function(subjectId, propertyId, limit) {
		return "PREFIX wikibase: <http://wikiba.se/ontology#> \n\
PREFIX wdt: <http://www.wikidata.org/prop/direct/> \n\
PREFIX wd: <http://www.wikidata.org/entity/> \n\
SELECT $p $pLabel \n\
WHERE { \n\
   { SELECT DISTINCT $p WHERE { " + (subjectId != null ? "wd:" + subjectId : "_:bnode") +
   " wdt:" + propertyId + " ?p . \n\
     FILTER(isIRI(?p)) } LIMIT " + limit + " } \n\
   SERVICE wikibase:label { bd:serviceParam wikibase:language \"" + i18n.getLanguage() + "\" . } \n\
}";
	}

	var fetchPropertySubjects = function(propertyId, objectId, limit) {
		var url = getQueryUrl(getQueryForPropertySubjects(propertyId, objectId, limit));
		return util.httpRequest(url);
	}

	var fetchPropertyObjects = function(subjectId, propertyId, limit) {
		var url = getQueryUrl(getQueryForPropertyObjects(subjectId, propertyId, limit));
		return util.httpRequest(url);
	}

	var getInlinkCount = function(propertyID, objectItemId) {
		var query = "PREFIX wdt: <http://www.wikidata.org/prop/direct/> \n\
PREFIX wd: <http://www.wikidata.org/entity/> \n\
SELECT (count(*) as $c) WHERE { $p wdt:" + propertyID + " wd:" + objectItemId + " . }";
		var result = JSON.parse(httpGet(getQueryUrl(query)));
		return result.results.bindings[0].c.value;
	}

	var parseUnarySparqlQueryResult = function(data, limit, continueUrl) {
		results = [];
		try {
			var instanceJson = data.results.bindings;
			var element;
			for (var i = 0; i < instanceJson.length; i++) {
				if ( i < limit-1 ) {
					var uri = i18n.getEntityUrl(util.getIdFromUri(instanceJson[i].p.value));
					element = {
						label: instanceJson[i].pLabel.value,
						uri: uri
					};
				} else {
					element = {
						label: '... further results', // TODO I18N
						uri: getQueryUiUrl(continueUrl)
					};
				}
				results.push(element);
			}
		}
		catch (err) {
			//nothing to do here
		}
		return results;
	}

	var getPropertySubjects = function(propertyId, objectId, limit) {
		return fetchPropertySubjects(propertyId, objectId, limit).then(function(data){
			return parseUnarySparqlQueryResult(data, limit, getQueryForPropertySubjects(propertyId, objectId, 1000));
		});
	}

	var getPropertyObjects = function(subjectId, propertyId, limit) {
		return fetchPropertyObjects(subjectId, propertyId, limit).then(function(data){
			return parseUnarySparqlQueryResult(data, limit, getQueryForPropertyObjects(subjectId, propertyId, 1000));
		});
	}

	return {
		getQueryUrl: getQueryUrl,
		getQueryUiUrl: getQueryUiUrl,
		getInlinkCount: getInlinkCount,
		getPropertySubjects: getPropertySubjects,
		getPropertyObjects: getPropertyObjects,
		getIdFromUri: util.getIdFromUri // deprecated; only for b/c
	};

})

.factory('wikidataapi', function(util, $q) {

	var getEntityData = function(id, language) {
		// Special:EntityData does not always return current data, not even with "action=purge"
		return util.jsonpRequest('https://www.wikidata.org/w/api.php?action=wbgetentities&format=json&ids=' + id + '&redirects=yes&props=sitelinks|descriptions|claims|datatype|aliases|labels&languages=' + language + '&callback=JSON_CALLBACK');
	}

	var getEntityTerms = function(entityIds, language) {
		var baseUrl = 'https://www.wikidata.org/w/api.php?action=wbgetentities&format=json&redirects=yes&props=descriptions%7Clabels&languages=' + language + '&callback=JSON_CALLBACK';
		var requests = [];

		for (var i = 0; i < entityIds.length; i += 50) {
			requests.push(util.jsonpRequest(baseUrl + '&ids=' + entityIds.slice(i,i+50).join('|')));
		}

		return $q.all(requests).then( function(responses) {
			var idTerms = {}
			angular.forEach(responses, function(response) {
				if ("entities" in response) {
					angular.forEach(response.entities, function(data,entityId) {
						var label = entityId;
						var desc = "";
						if ('labels' in data && language in data.labels) label = data.labels[language].value;
						if ('descriptions' in data && language in data.descriptions) desc = data.descriptions[language].value;
						idTerms[entityId] = { label: label, description: desc };
					});
				}
			});
			return idTerms;
		});
	};

	var getEntityLabels = function(entityIds, language) {
		var baseUrl = 'https://www.wikidata.org/w/api.php?action=wbgetentities&format=json&redirects=yes&props=labels&languages=' + language + '&callback=JSON_CALLBACK';
		var requests = [];

		for (var i = 0; i < entityIds.length; i += 50) {
			requests.push(util.jsonpRequest(baseUrl + '&ids=' + entityIds.slice(i,i+50).join('|')));
		}

		return $q.all(requests).then( function(responses) {
			var entityLabels = {}
			angular.forEach(responses, function(response) {
				if ("entities" in response) {
					angular.forEach(response.entities, function(data,entityId) {
						if ('labels' in data && language in data.labels) { 
							entityLabels[entityId] = data.labels[language].value;
						} else {
							entityLabels[entityId] = entityId;
						}
					});
				}
			});
			return entityLabels;
		});
	};

	var getImageData = function(fileName, width) {
		var url = 'https://commons.wikimedia.org/w/api.php?action=query&format=json&prop=imageinfo&titles=File%3A' +
			encodeURIComponent(fileName) + '&iiprop=size%7Curl&iiurlwidth=' + width + '&callback=JSON_CALLBACK';
		return util.jsonpRequest(url).then(function(response) {
			for (var key in response.query.pages) { // return first result
				return response.query.pages[key].imageinfo[0];
			}
		});
	};

	return {
		getEntityData: getEntityData,
		getEntityTerms: getEntityTerms,
		getEntityLabels: getEntityLabels,
		getImageData: getImageData
	};
})

.factory('entitydata', function(wikidataapi, util, i18n) {

	var getStatementValue = function(statementJson, defaultValue) {
		try {
			var ret = statementJson.mainsnak.datavalue.value;
			if (ret) return ret;
		} catch (err) {
			// fall through
		}
		return defaultValue;
	}

	var addEntityIdsFromSnak = function(snak, missingIds) {
		if (snak.snaktype == 'value') {
			switch (snak.datavalue.type) {
				case 'wikibase-entityid':
					if (snak.datavalue.value["entity-type"] == "item") {
						missingIds["Q" + snak.datavalue.value["numeric-id"]] = true;
					}
					break;
				case 'quantity':
					var unit = util.getIdFromUri(snak.datavalue.value.unit);
					if (unit !== null) {
						missingIds[unit] = true;
					}
					break;
				case 'globecoordinate':
					var globe = util.getIdFromUri(snak.datavalue.value.globe);
					if (globe !== null) {
						missingIds[globe] = true;
					}
					break;
				case 'time':
				case 'string':
				case 'monolingualtext':
				default:
					break; // no ids
			}
		}
	}

	var getEntityIds = function(statements) {
		var result = {};
		angular.forEach(statements, function(statementGroup) {
			angular.forEach(statementGroup, function (statement) {
				addEntityIdsFromSnak(statement.mainsnak, result);
				if ('qualifiers' in statement) {
					angular.forEach(statement.qualifiers, function (snakList) {
						angular.forEach(snakList, function(snak) {
							addEntityIdsFromSnak(snak, result);
						});
					});
				}
			});
		});
		return Object.keys(result);
	}

	var addPropertyIdsFromSnak = function(snak, missingIds) {
		if ( snak.snaktype == 'value'
			&& snak.datavalue.type == 'wikibase-entityid'
			&& snak.datavalue.value["entity-type"] == "property" ) {
				missingIds["P" + snak.datavalue.value["numeric-id"]] = true;
		}
		missingIds[snak.property] = true;
	}

	var getPropertyIds = function(statements) {
		var result = {};
		angular.forEach(statements, function(statementGroup) {
			angular.forEach(statementGroup, function (statement) {
				addPropertyIdsFromSnak(statement.mainsnak, result);
				if ('qualifiers' in statement) {
					angular.forEach(statement.qualifiers, function (snakList) {
						angular.forEach(snakList, function(snak) {
							addPropertyIdsFromSnak(snak, result);
						});
					});
				}
			});
		});
		return Object.keys(result);
	}

	var getEntityData = function(id) {
		var language = i18n.getLanguage();
		return wikidataapi.getEntityData(id, language).then(function(response) {
			var ret = {
				language: language, // this is fixed for this result!
				label: '',
				labelorid: id,
				description: '',
				images: [],
				aliases: [],
				banner: null,
				statements: {},
				missing: false,
				termsPromise: null,
				propLabelPromise: null,
				waitForPropertyLabels: function() {
					if (this.propLabelPromise == null) {
						var propIdList = getPropertyIds(this.statements);
						this.propLabelPromise = i18n.waitForPropertyLabels(propIdList, language);
					}
					return this.propLabelPromise;
				},
				waitForTerms: function() {
					if (this.termsPromise == null) {
						var termIdList = getEntityIds(this.statements);
						this.termsPromise = i18n.waitForTerms(termIdList, language);
					}
					return this.termsPromise;
				}
			};

			if ("error" in response || "missing" in response.entities[id]) {
				ret.missing = true;
				return ret;
			}

			var entityData = response.entities[id];

			if ("labels" in entityData && ret.language in entityData.labels) {
				ret.label = entityData.labels[ret.language].value;
				ret.labelorid = entityData.labels[ret.language].value;
			}
			if ("descriptions" in entityData && ret.language in entityData.descriptions) {
				ret.description = entityData.descriptions[ret.language].value;
			}
			if ("aliases" in entityData && ret.language in entityData.aliases) {
				var aliasesData = entityData.aliases[ret.language];
				for (var i in aliasesData){
					ret.aliases.push(aliasesData[i].value);
				}
			}

			if ("claims" in entityData) {
				// image
				if ("P18" in entityData.claims) {
					for (var i in entityData.claims.P18) {
						var imageFileName = getStatementValue(entityData.claims.P18[i],"");
						ret.images.push(imageFileName.replace(" ","_"));
					}
				}
				// Wikivoyage banner; only pick the first banner if multiple
				if ("P948" in entityData.claims) {
					var imageFileName = getStatementValue(entityData.claims.P948[0],"");
					ret.banner = imageFileName.replace(" ","_");
				}

				ret.statements = entityData.claims;
			}

			return ret;
		});
	};
	
	return {
		getEntityData: getEntityData
	};
})

.factory('dataFormatter', function(util, i18n) {

	var getEntityTerms = function(entityId, missingTermsListener) {
		if (!i18n.hasEntityTerms(entityId)) {
			missingTermsListener['hasMissingTerms'] = true;
		}
		return i18n.getEntityTerms(entityId);
	}

	var getSomeValueHtml = function() { return '<i><span translate="STATEMENTS.SOME_VALUE"></span></i>'; }
	var getNoValueHtml = function() { return '<i><span translate="STATEMENTS.NO_VALUE"></span></i>'; }

	/**
	 * Returns HTML to present the given value for the given property.
	 * The missingTermsListener object will have its 'hasMissingTerms' field set to
	 * true if there any labels required for the HTML are unavailable in the i18n
	 * cache. This usually means that rendering will have to wait until labels have
	 * been fetched.
	 */
	var getValueHtml = function(datavalue, numPropId, properties, missingTermsListener, inline) {
		switch (datavalue.type) {
			case 'wikibase-entityid':
				if (datavalue.value["entity-type"] == "item") {
					var itemId = "Q" + datavalue.value["numeric-id"];
					var terms = getEntityTerms(itemId, missingTermsListener);
					if (inline) {
						return '<a title="' + terms.description + '" href="' + i18n.getEntityUrl(itemId) + '">' + terms.label + '</a>';
					} else {
						return '<a href="' + i18n.getEntityUrl(itemId) + '">' + terms.label + '</a>' +
							( terms.description != '' ? ' <span class="smallnote">(' + i18n.autoLinkText(terms.description) + ')</span>' : '' );
					}
				} else if (datavalue.value["entity-type"] == "property") {
					return i18n.getPropertyLink('P' + datavalue.value["numeric-id"]);
				}
			case 'time':
				var dateParts = datavalue.value.time.split(/[-T]/);
				var precision = datavalue.value.precision;
				var epochModifier = '';
				if (dateParts[0] == '') {
					dateParts.shift();
					epochModifier = ' BCE';
				} else if (dateParts[0].substring(0,1) == '+' ) {
					dateParts[0] = dateParts[0].substring(1);
				}
				var result = dateParts[0];
				if (precision >= 10) {
					result += '-' + dateParts[1];
				}
				if (precision >= 11) {
					result += '-' + dateParts[2];
				}
				if (precision >= 12) {
					result += ' ' + dateParts[3];
				}
				return result + epochModifier;
			case 'string':
				switch (properties.getDatatype(numPropId)) {
					case 'Url':
						return '<a class="ext-link" href="' + datavalue.value + '" target="_blank">' + datavalue.value + '</a>';
					case 'CommonsMedia':
						return '<a class="ext-link" href="https://commons.wikimedia.org/wiki/File:' + datavalue.value.replace(' ','_') + '" target="_blank">' + datavalue.value + '</a>';
					//case 'String': etc.
					default:
						var urlPattern = properties.getUrlPattern(numPropId);
						if (urlPattern) {
							return '<a class="ext-link" href="' + urlPattern.replace('$1',datavalue.value) + '" target="_blank">' + datavalue.value + '</a>';
						} else {
							return datavalue.value;
						}
				}
			case 'monolingualtext':
				return i18n.autoLinkText(datavalue.value.text) + ' <span class="smallnote">[' + datavalue.value.language + ']</span>';
			case 'quantity':
				var amount = datavalue.value.amount;
				if (amount.substring(0,1) == '+') {
					amount = amount.substring(1);
				}
				var unit = util.getIdFromUri(datavalue.value.unit);
				if (unit !== null) {
					unit = ' <a href="' + i18n.getEntityUrl(unit) + '">' + getEntityTerms(unit, missingTermsListener).label + '</a>';
				} else {
					unit = '';
				}
				return amount + unit;
			case 'globecoordinate':
				var globe = util.getIdFromUri(datavalue.value.globe);
				if (globe !== null && globe != 'Q2') {
					globe = ' on <a href="' + i18n.getEntityUrl(globe) + '">' + getEntityTerms(globe, missingTermsListener).label + '</a>';
				} else {
					globe = '';
				}
				return '(' + datavalue.value.latitude + ', ' + datavalue.value.longitude + ')' + globe;
			default:
				return 'value type "' + datavalue.type + '" is not supported yet.';
		}
	}

	/**
	 * Returns the HTML to present a single snak, provided as a JSON object in the
	 * Wikibase API structure.
	 * The boolean showProperty controls if the property of the snak should be shown.
	 * The missingTermsListener object will have its 'hasMissingTerms' field set to
	 * true if there any labels required for the HTML are unavailable in the i18n
	 * cache. This usually means that rendering will have to wait until labels have
	 * been fetched.
	 */
	var getSnakHtml = function(snak, showProperty, properties, missingTermsListener, inline) {
		var ret = '';
		var propId = snak.property;
		if (showProperty) {
			ret += i18n.getPropertyLink(propId) + ' : ';
		}
		switch (snak.snaktype) {
			case 'value': 
				ret += getValueHtml(snak.datavalue, propId.substring(1), properties, missingTermsListener, inline);
				break;
			case 'somevalue':
				ret += getSomeValueHtml();
				break;
			case 'novalue':
				ret += getNoValueHtml();
				break;
		}
		return ret;
	}
	
	var getStatementMainValueHtml = function(statement, properties, missingTermsListener, inline) {
		var ret = getSnakHtml(statement.mainsnak, false, properties, missingTermsListener, inline);
		if (statement.rank == 'preferred') {
			ret += ' <span class="glyphicon glyphicon-star" aria-hidden="true" title="{{\'STATEMENTS.PREFERRED_HINT\'|translate}}"></span>';
		} else if (statement.rank == 'deprecated') {
			ret = '<span style="text-decoration: line-through;">' + ret + '</span> <span class="glyphicon glyphicon-ban-circle" aria-hidden="true" title="{{\'STATEMENTS.DEPRECATED_HINT\'|translate}}"></span>';
		}
		return ret;
	}

	var getStatementQualifiersHtml = function(statement, properties, missingTermsListener, inline) {
		var ret = '';
		angular.forEach(statement.qualifiers, function (snakList) {
			angular.forEach(snakList, function(snak) {
				ret += '<div>' + getSnakHtml(snak, true, properties, missingTermsListener, inline) + '</div>';
			});
		});
		return ret;
	}

	/**
	 * Returns the HTML to present a single statement, provided as a JSON object in the
	 * Wikibase API structure, in block format.
	 * The missingTermsListener object will have its 'hasMissingTerms' field set to
	 * true if there any labels required for the HTML are unavailable in the i18n
	 * cache. This usually means that rendering will have to wait until labels have
	 * been fetched.
	 */
	var getStatementValueBlockHtml = function(statement, properties, missingTermsListener) {
		var ret = getStatementMainValueHtml(statement, properties, missingTermsListener, false);

		if ('qualifiers' in statement) {
			ret += '<div style="padding-left: 10px; font-size: 80%; ">'
				+ getStatementQualifiersHtml(statement, properties, missingTermsListener, false)
				+ '</div>';
		}
		return ret;
	}

	/**
	 * Returns the HTML to present a single statement, provided as a JSON object in the
	 * Wikibase API structure, in inline format.
	 * The missingTermsListener object will have its 'hasMissingTerms' field set to
	 * true if there any labels required for the HTML are unavailable in the i18n
	 * cache. This usually means that rendering will have to wait until labels have
	 * been fetched.
	 * 
	 * FIXME This fails since html needs to be an angular expression that evaluates to an $sce escaped html string, which is something we cannot insert on this level.
	 */
	var getStatementValueInlineHtml = function(statement, properties, missingTermsListener) {
		var ret = getStatementMainValueHtml(statement, properties, missingTermsListener, true);

		if ('qualifiers' in statement) {
			ret += ' <span uib-popover-html="\''
				+  getStatementQualifiersHtml(statement, properties, missingTermsListener, true)//.replace(/"/g,"'")
				+ '\'"><span class="glyphicon glyphicon-info-sign" aria-hidden="true"></span></span>';
		}

		return ret;
	}

	return {
		getValueHtml: getValueHtml,
		getSomeValueHtml: getSomeValueHtml,
		getNoValueHtml: getNoValueHtml,
		getSnakHtml: getSnakHtml,
		getStatementValueBlockHtml: getStatementValueBlockHtml,
		getStatementValueInlineHtml: getStatementValueInlineHtml,
		getStatementMainValueHtml: getStatementMainValueHtml,
		getStatementQualifiersHtml: getStatementQualifiersHtml
	};
})

.directive('sqidImage', function(wikidataapi) {

	var link = function (scope, element, attrs) {
		scope.$watch(attrs.file, function(file){
			wikidataapi.getImageData(file,attrs.width).then(function(imagedata) {
				var html = '<a href="' + imagedata.descriptionurl + '" taget="_blank">' +
						'<img src="' + imagedata.thumburl +'" style="display: block; margin-left: auto; margin-right: auto;"/>' +
					'</a>';
				element.replaceWith(html);
			});
		});
	};
	
	return {
		restrict: 'E',
		link: link
	};
})

.directive('sqidFooter', function($compile, statistics) {

	var link = function (scope, element, attrs) {
		statistics.then(function(stats) {
			var innerHtml = '<div class="col-md-6"><span translate="FOOTER.STAT_DATE" translate-value-date="' + stats.getDumpDateString() + '"></span></div>';
			innerHtml += '<div class="col-md-6"><span translate="FOOTER.POWERED_BY"></span></div>';
			element.html('<hr/><div class="container-fluid"><div class="footer row">' + innerHtml + '</div></div>');
			$compile(element.contents())(scope);
		});
	};
	
	return {
		restrict: 'E',
		link: link
	};
})

// .directive('compile', ['$compile', function ($compile) {
// 	return function(scope, element, attrs) {
// 		scope.$watch(
// 			function(scope) {
// 				// watch the 'compile' expression for changes
// 				return scope.$eval(attrs.compile);
// 			},
// 			function(value) {
// 				// when the 'compile' expression changes
// 				// assign it into the current DOM
// 				element.html(value);
// 
// 				// compile the new DOM and link it to the current
// 				// scope.
// 				// NOTE: we only compile .childNodes so that
// 				// we don't get into infinite loop compiling ourselves
// 				$compile(element.contents())(scope);
// 			}
// 		);
// 	};
// }])

.directive('sqidStatementTable', function($compile, Properties, dataFormatter, util, i18n) {
	var properties = null;
	var missingTermsListener = { hasMissingTerms : false};
// 	var hasMissingTerms = false;

	var link = function (scope, element, attrs) {
		var show = attrs.show;
		var title = attrs.title;

		missingTermsListener.hasMissingTerms = false;

		var includeProperty = function(numId) {
			if (!show || show == 'all') {
				return true;
			}
			if (numId == '31' || numId == '279') {
				return false;
			}

			var isId = (properties.getDatatype(numId) == 'ExternalId');
			var isHumanRelation = false;
			var isMedia = (properties.getDatatype(numId) == 'CommonsMedia');
			var isAboutWikiPages = (numId == '1151') || // "topic's main Wikimedia portal"
									(numId == '910'); // "topic's main category"
			angular.forEach(properties.getClasses(numId), function(classId) {
				if (classId == '19847637' || // "Wikidata property representing a unique identifier"
					classId == '18614948' || // "Wikidata property for authority control"
					classId == '19595382' || // "Wikidata property for authority control for people"
					classId == '19829908' || // "Wikidata property for authority control for places"
					classId == '19833377' || // "Wikidata property for authority control for works"
					classId == '18618628' || // "Wikidata property for authority control for cultural heritage identification"
					classId == '21745557' || // "Wikidata property for authority control for organisations"
					classId == '19833835' || // "Wikidata property for authority control for substances"
					classId == '22964274'  // "Wikidata property for identication in the film industry"
				) {
					isId = true;
				} else if (classId == '22964231') { // "Wikidata property for human relationships"
					isHumanRelation = true;
				} else if (classId == '18610173') { // "Wikidata property for Commons"
					isMedia = true;
				} else if (classId == '18667213') { // "Wikidata property about Wikimedia categories"
					isAboutWikiPages = true;
				}
			});

			switch (show) {
				case 'ids':
					return isId;
				case 'family':
					return isHumanRelation;
				case 'media':
					return isMedia;
				case 'wiki':
					return isAboutWikiPages;
				case 'other': default:
					return !isId && !isHumanRelation && !isMedia && !isAboutWikiPages;
			}
		}

		var getHtml = function(statements, propertyList) {
			missingTermsListener.hasMissingTerms = false;
			var panelId = 'statements_' + show;
			var html = '<div class="panel panel-info">\n' +
						'<div class="panel-heading"><h2 class="panel-title">\n' +
						'<a data-toggle="collapse" data-target="#' + panelId + '"  style="cursor:pointer;cursor:hand">' + title + '</a></h2></div>' +
						'<div id="' + panelId + '" class="panel-collapse collapse in">' +
						'<div style="overflow: auto;"><table class="table table-striped table-condensed"><tbody>';
			var hasContent = false;
			angular.forEach(propertyList, function (propId) {
				var statementGroup = statements[propId]
				if (!missingTermsListener.hasMissingTerms) {
					angular.forEach(statementGroup, function (statement, index) {
						hasContent = true;
						html += '<tr>';
						if (index == 0) {
							html += '<th valign="top" rowspan="' + statementGroup.length + '" style="min-width: 20%;">'
								+ i18n.getPropertyLink(propId)
								+ '</th>';
						}
						html += '<td>' + dataFormatter.getStatementValueBlockHtml(statement, properties, missingTermsListener) + '</td>'
						html += '</tr>';
					});
				}
			});
			if (!hasContent) return '';

			html += '</tbody></table></div></div></div>';
			return html;
		}

		var preparePropertyList = function(itemData) {
			propertyScores = {};
			// Note: class-based ranking rarely seems to help; hence using properties only
			for (propertyId in itemData.statements) {
				angular.forEach(properties.getRelatedProperties(propertyId), function(relPropScore, relPropId) {
					if (relPropId in propertyScores) {
						propertyScores[relPropId] = propertyScores[relPropId] + relPropScore;
					} else {
						propertyScores[relPropId] = relPropScore;
					}
				});
			}

			scoredProperties = [];

			for (propertyId in itemData.statements) {
				var numPropId = propertyId.substring(1);
				if (includeProperty(numPropId)) {
					if (numPropId in propertyScores) {
						scoredProperties.push([numPropId,propertyScores[numPropId]]);
					} else {
						scoredProperties.push([numPropId,0]);
					}
				}
			}

			scoredProperties.sort(function(a, b) {
				var a = a[1];
				var b = b[1];
				return a < b ? 1 : (a > b ? -1 : 0);
			});

			ret = [];
			angular.forEach(scoredProperties, function(propertyData) {
				ret.push('P' + propertyData[0]);
			});
			return ret;
		}
		
		var insertAndCompile = function(html, element, scope) {
			element.html(html);
			$compile(element.contents())(scope);
		}

		scope.$watch(attrs.data, function(itemData){
			itemData.waitForPropertyLabels().then(function() {
				Properties.then(function(propertyData){
					properties = propertyData;
					var propertyList = preparePropertyList(itemData);

					var html = getHtml(itemData.statements, propertyList);
					if (missingTermsListener.hasMissingTerms) {
						itemData.waitForTerms().then( function() {
							insertAndCompile(getHtml(itemData.statements, propertyList), element, scope);
						});
					} else {
						insertAndCompile(html, element, scope);
					}
				})
			});
		});
	}

	return {
		restrict: 'E',
		link: link
	};
});
<|MERGE_RESOLUTION|>--- conflicted
+++ resolved
@@ -253,11 +253,11 @@
 	}
 
 	var createIdArray = function(json){
-    	var ret = []
-    	for (var entry in json) {
-            ret.push(entry);
-    	}
-    	return ret;	
+		var ret = []
+		for (var entry in json) {
+			ret.push(entry);
+		}
+		return ret;
 	}
 
 	return {
@@ -265,12 +265,8 @@
 		jsonpRequest: jsonpRequest,
 		getIdFromUri: getIdFromUri,
 		cloneObject: cloneObject,
-<<<<<<< HEAD
-		sortByField: sortByField
-=======
-		autoLinkText: autoLinkText,
+		sortByField: sortByField,
 		createIdArray: createIdArray
->>>>>>> 202e6d3e
 	};
 
 })
