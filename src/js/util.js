--- conflicted
+++ resolved
@@ -101,18 +101,7 @@
 	};
 
 	var getQueryForPropertySubjects = function(propertyId, objectId, limit) {
-<<<<<<< HEAD
-		return getStandardPrefixes() +
-			"SELECT $p $pLabel \n" +
-			"WHERE { \n" +
-   			"	$p wdt:" + propertyId + " wd:" + objectId + " . \n" +
-   			"	SERVICE wikibase:label { bd:serviceParam wikibase:language \"en\" . } \n" +
-			"} LIMIT " + limit;
-	};
-=======
-		return "PREFIX wikibase: <http://wikiba.se/ontology#> \n\
-PREFIX wdt: <http://www.wikidata.org/prop/direct/> \n\
-PREFIX wd: <http://www.wikidata.org/entity/> \n\
+		return getStandardPrefixes() + "\
 SELECT $p $pLabel \n\
 WHERE { \n\
    { SELECT DISTINCT $p WHERE { $p wdt:" + propertyId +  (objectId != null ? " wd:" + objectId : " _:bnode")  +
@@ -122,9 +111,7 @@
 	}
 
 	var getQueryForPropertyObjects = function(subjectId, propertyId, limit) {
-		return "PREFIX wikibase: <http://wikiba.se/ontology#> \n\
-PREFIX wdt: <http://www.wikidata.org/prop/direct/> \n\
-PREFIX wd: <http://www.wikidata.org/entity/> \n\
+		return getStandardPrefixes() + "\
 SELECT $p $pLabel \n\
 WHERE { \n\
    { SELECT DISTINCT $p WHERE { " + (subjectId != null ? "wd:" + subjectId : "_:bnode") +
@@ -133,7 +120,6 @@
    SERVICE wikibase:label { bd:serviceParam wikibase:language \"en\" . } \n\
 }";
 	}
->>>>>>> 04835a7c
 
 	var fetchPropertySubjects = function(propertyId, objectId, limit) {
 		var url = getQueryUrl(getQueryForPropertySubjects(propertyId, objectId, limit));
