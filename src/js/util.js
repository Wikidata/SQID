
angular.module('utilities', [])
<<<<<<< HEAD
.factory('i18n', ['wikidataapi', 'Properties', '$translate', function(wikidataapi, Properties, $translate) {
=======
.factory('spinner', function() {
	var opts = {
		lines: 15, // The number of lines to draw
		length: 13, // The length of each line
		width: 5, // The line thickness
		radius: 2, // The radius of the inner circle
		scale: 1.25, // Scales overall size of the spinner
		corners: 1, // Corner roundness (0..1)
		color: ['#006698', '#339966', '#900', '#339966'], //'#000', // #rgb or #rrggbb or array of colors
		opacity: 0.1, // Opacity of the lines
		rotate: 0, // The rotation offset
		direction: 1, // 1: clockwise, -1: counterclockwise
		speed: 1, // Rounds per second
		trail: 56, // Afterglow percentage
		fps: 20, // Frames per second when using setTimeout() as a fallback for CSS
		zIndex: 2e9, // The z-index (defaults to 2000000000)
		className: 'spinner', // The CSS class to assign to the spinner
		top: '50%', // Top position relative to parent
		left: '50%', // Left position relative to parent
		shadow: true, // Whether to render a shadow
		hwaccel: true, // Whether to use hardware acceleration
		position: 'absolute' // Element positioning
	}
	return function(target) {
		return new Spinner(opts).spin(target);
	};
})

.factory('i18n', function(wikidataapi, Properties, $translate) {
>>>>>>> 7793cf96
	var language = null; // defaults to "en" in this case

	var idTerms = {}; // cache for labels/descriptions of items
	var idTermsSize = 0; // current size of cache

	var propertyLabels = {}; // cache for labels of properties; may be unused for 'en'
	var properties = null; // properties data object (used for language en instead of fetching labels)

	var clearCache = function() {
		idTerms = {};
		idTermsSize = 0;
	}

	var getLanguage = function() {
		return language != null ? language : 'en';
	}

	// Check if an explicit lanuage was set.
	// If not, rather omit the parameter entirely.
	var fixedLanguage = function() {
		return (language != null);
	} 

	var setLanguage = function(newLang) {
		if (getLanguage() != newLang) {
			clearCache(); // clear term cache that was based on old language
			propertyLabels = {}; // clear property label cache for old language
		}
		language = newLang;
		$translate.use(getLanguage());
	}

	// Clear term cache when it grows too big to prevent memory leak.
	// This should only be called at the beginning of a new page display to ensure that
	// we don't delete cache entries that some callers require.
	var checkCacheSize = function() {
		if (idTermsSize > 5000) {
			// 5000 is a lot; only the hugest of items may reach that (which is no problem either)
			clearCache();
		}
	}

	var hasEntityTerms =  function(entityId) {
		return (entityId in idTerms);
	}

	var getEntityTerms = function(entityId) {
		if (hasEntityTerms(entityId)) {
			return idTerms[entityId];
		} else {
			return { label: entityId, description: ''};
		}
	}

	var hasPropertyLabel = function(propertyId) {
		if (getLanguage() == 'en') {
			return properties !== null;
		} else {
			return (propertyId in propertyLabels);
		}
	}

	var getPropertyLabel = function(propertyId) {
		if (hasPropertyLabel(propertyId)) { // implies (properties !== null)
			if (getLanguage() == 'en') {
				var numId = propertyId.substring(1);
				return properties.getLabelOrId(numId);
			} else {
				return propertyLabels[propertyId];
			}
		} else {
			return propertyId;
		}
	}

	var getEntityLabel = function(id) {
		if (id.substring(0,1) == 'Q') {
			return getEntityTerms(id).label;
		} else {
			return getPropertyLabel(id);
		}
	}

	var waitForTerms = function(entities) {
		var missingEntities = [];
		for (var i=0; i < entities.length; i++) {
			if (!hasEntityTerms(entities[i])) {
				missingEntities.push(entities[i]);
			}
		}
		return wikidataapi.getEntityTerms(missingEntities, getLanguage()).then(function(entityTerms) {
			angular.extend(idTerms, entityTerms);
			idTermsSize = Object.keys(idTerms).length;
			return true;
		});
	}

	var waitForPropertyLabels = function(propertyIds) {
		if (getLanguage() == 'en') {
			return Properties.then(function(props) {
				properties = props;
				return true;
			});
		} else {
			var missingPropertyIds = [];
			for (var i=0; i < propertyIds.length; i++) {
				if (!(propertyIds[i] in propertyLabels)) {
					missingPropertyIds.push(propertyIds[i]);
				}
			}
			// Make sure we always have the main properties we use in labels:
			if (!('P31' in propertyLabels)) {
				missingPropertyIds.push('P31');
			}
			if (!('P279' in propertyLabels)) {
				missingPropertyIds.push('P279');
			}
			if (!('P1647' in propertyLabels)) {
				missingPropertyIds.push('P1647');
			}

			return wikidataapi.getEntityLabels(missingPropertyIds, getLanguage()).then(function(entityLabels) {
				angular.extend(propertyLabels, entityLabels);
				return true;
			});
		}
	}

	var getEntityUrl = function(entityId) {
		return "#/view?id=" + entityId + ( fixedLanguage() ? '&lang=' + getLanguage() : '');
	}

	var autoLinkText = function(text) {
		return text.replace(/[QP][1-9][0-9]*/g, function(match) { return '<a href="' + getEntityUrl(match) +'">' + match + '</a>'; });
	}

	var getPropertyLink = function(propertyId) {
		return '<a href="' + getEntityUrl(propertyId) + '">' + getPropertyLabel(propertyId) + '</a>';
	}

	return {
		fixedLanguage: fixedLanguage,
		getLanguage: getLanguage,
		setLanguage: setLanguage,
		getEntityUrl: getEntityUrl,
		autoLinkText: autoLinkText,
		getPropertyLabel: getPropertyLabel,
		getPropertyLink: getPropertyLink,
		checkCacheSize: checkCacheSize,
		getEntityTerms: getEntityTerms,
		hasEntityTerms: hasEntityTerms,
		getEntityLabel: getEntityLabel,
		waitForTerms: waitForTerms,
		waitForPropertyLabels: waitForPropertyLabels
	};
}])

.factory('htmlCache', ['$sce', function($sce) {
	var trustedHtmlSnippets = [];

	return {
		reset : function() { trustedHtmlSnippets = []; },
		getKey : function(html) {
			trustedHtmlSnippets.push($sce.trustAsHtml(html));
			return trustedHtmlSnippets.length-1;
		},
		getValue : function(key) {
			if (key < trustedHtmlSnippets.length) {
				return trustedHtmlSnippets[key];
			} else {
				return $sce.trustAsHtml('<span style="color: red;">HTML key ' + index + ' not found!</span>');
			}
		}
	};
}])

.factory('util', ['$http', '$q', function($http, $q) {

	var httpRequest = function(url) {
		return $http.get(url).then(function(response) {
			if (typeof response.data === 'object') {
				return response.data;
			} else {
				// invalid response
				return $q.reject(response.data);
			}
		},
		function(response) {
			// something went wrong
			return $q.reject(response.data);
		});
	}

	var jsonpRequest = function(url) {
		return $http.jsonp(url).then(function(response) {
			if (typeof response.data === 'object') {
				return response.data;
			} else {
				// invalid response
				return $q.reject(response.data);
			}
		},
		function(response) {
			// something went wrong
			return $q.reject(response.data);
		});
	}
	
	var getIdFromUri = function(uri) {
		if ( uri.substring(0, "http://www.wikidata.org/entity/".length) === "http://www.wikidata.org/entity/" ) {
			return uri.substring("http://www.wikidata.org/entity/".length, uri.length);
		} else {
			return null;
		}
	}

	var cloneObject = function(obj) {
	    if (obj === null || typeof obj !== 'object') {
	        return obj;
	    }
	 
	    var temp = obj.constructor(); // give temp the original obj's constructor
	    for (var key in obj) {
	        temp[key] = cloneObject(obj[key]);
	    }
	 
	    return temp;
	};

	var unionArrays = function(a1, a2){
		var unique = [];
		$.each(a1.concat(a2), function(i, el){
    		if($.inArray(el, unique) === -1){
				unique.push(el);
			}
		});
		return unique;
	};

	var sortByField = function(objectList, fieldName) {
		objectList.sort(function(a, b) {
			return a[fieldName] < b[fieldName] ? 1 : (a[fieldName] > b[fieldName] ? -1 : 0);
		});
	}

	var createIdArray = function(json){
		var ret = []
		for (var entry in json) {
			ret.push(entry);
		}
		return ret;
	}

	var getSortComparator = function(criteria, direction){
      return function(data){
        return function(a, b){
          var x = a;
          var y = b;
          var a = data[a][criteria];
          var b = data[b][criteria];
          if (a == b){          	
          	return 0;
          }
          if ((b == undefined) || (a > b)){
            return 1 * direction;
          }
          if ((a == undefined) || (a < b)){
            return (-1) * direction;
          }
          return 0;
        };
      }
    }

    var reverseDeepCopy = function(array){
    	var newarray = [];
		var j=0;
		for (var i=array.length-1; i >= 0; i--){
			newarray[j] = array[i];
			j++;
		}
		return newarray;
    }

	return {
		httpRequest: httpRequest,
		jsonpRequest: jsonpRequest,
		getIdFromUri: getIdFromUri,
		cloneObject: cloneObject,
		unionArrays: unionArrays,
		sortByField: sortByField,
		createIdArray: createIdArray,
		getSortComparator: getSortComparator,
		reverseDeepCopy: reverseDeepCopy
	};

}])

.factory('sparql', ['util', 'i18n', function(util, i18n) {

	var SPARQL_SERVICE = "https://query.wikidata.org/bigdata/namespace/wdq/sparql";
	var SPARQL_UI_PREFIX = "https://query.wikidata.org/#";

	var getQueryUrl = function(sparqlQuery) {
		return SPARQL_SERVICE + "?query=" + encodeURIComponent(sparqlQuery);
	}

	var getQueryUiUrl = function(sparqlQuery) {
		return SPARQL_UI_PREFIX + encodeURIComponent(sparqlQuery);
	}

	var getStandardPrefixes = function() {
		return 	"PREFIX wikibase: <http://wikiba.se/ontology#> \n" +
				"PREFIX wdt: <http://www.wikidata.org/prop/direct/> \n" +
				"PREFIX wd: <http://www.wikidata.org/entity/> \n";
	};

	var getQueryRequest = function(sparqlQuery) {
		return util.httpRequest(getQueryUrl(sparqlQuery));
	};

	var getQueryForPropertySubjects = function(propertyId, objectId, limit) {
		return getStandardPrefixes() + "\
SELECT $p $pLabel \n\
WHERE { \n\
   { SELECT DISTINCT $p WHERE { $p wdt:" + propertyId +  (objectId != null ? " wd:" + objectId : " _:bnode")  +
   " . } LIMIT " + limit + " } \n\
   SERVICE wikibase:label { bd:serviceParam wikibase:language \"" + i18n.getLanguage() + "\" . } \n\
}";
	}

	var getQueryForPropertyObjects = function(subjectId, propertyId, limit) {
		return getStandardPrefixes() + "\
SELECT $p $pLabel \n\
WHERE { \n\
   { SELECT DISTINCT $p WHERE { " + (subjectId != null ? "wd:" + subjectId : "_:bnode") +
   " wdt:" + propertyId + " ?p . \n\
     FILTER(isIRI(?p)) } LIMIT " + limit + " } \n\
   SERVICE wikibase:label { bd:serviceParam wikibase:language \"" + i18n.getLanguage() + "\" . } \n\
}";
	}

	var fetchPropertySubjects = function(propertyId, objectId, limit) {
		var url = getQueryUrl(getQueryForPropertySubjects(propertyId, objectId, limit));
		return util.httpRequest(url);
	}

	var fetchPropertyObjects = function(subjectId, propertyId, limit) {
		var url = getQueryUrl(getQueryForPropertyObjects(subjectId, propertyId, limit));
		return util.httpRequest(url);
	}

	var getInlinkCount = function(propertyID, objectItemId) {
		var query = "PREFIX wdt: <http://www.wikidata.org/prop/direct/> \n\
PREFIX wd: <http://www.wikidata.org/entity/> \n\
SELECT (count(*) as $c) WHERE { $p wdt:" + propertyID + " wd:" + objectItemId + " . }";
		var result = JSON.parse(httpGet(getQueryUrl(query)));
		return result.results.bindings[0].c.value;
	}

	var parseUnarySparqlQueryResult = function(data, limit, continueUrl) {
		results = [];
		try {
			var instanceJson = data.results.bindings;
			var element;
			for (var i = 0; i < instanceJson.length; i++) {
				if ( i < limit-1 ) {
					var uri = i18n.getEntityUrl(util.getIdFromUri(instanceJson[i].p.value));
					element = {
						label: instanceJson[i].pLabel.value,
						uri: uri
					};
				} else {
					element = {
						label: '... further results', // TODO I18N
						uri: getQueryUiUrl(continueUrl)
					};
				}
				results.push(element);
			}
		}
		catch (err) {
			//nothing to do here
		}
		return results;
	}

	var getPropertySubjects = function(propertyId, objectId, limit) {
		return fetchPropertySubjects(propertyId, objectId, limit).then(function(data){
			return parseUnarySparqlQueryResult(data, limit, getQueryForPropertySubjects(propertyId, objectId, 1000));
		});
	}

	var getPropertyObjects = function(subjectId, propertyId, limit) {
		return fetchPropertyObjects(subjectId, propertyId, limit).then(function(data){
			return parseUnarySparqlQueryResult(data, limit, getQueryForPropertyObjects(subjectId, propertyId, 1000));
		});
	}

	return {
		getQueryUrl: getQueryUrl,
		getQueryUiUrl: getQueryUiUrl,
		getQueryRequest: getQueryRequest,
		getStandardPrefixes: getStandardPrefixes,
		getInlinkCount: getInlinkCount,
		getPropertySubjects: getPropertySubjects,
		getPropertyObjects: getPropertyObjects,
		getIdFromUri: util.getIdFromUri // deprecated; only for b/c
	};

}])

.factory('wikidataapi', ['util', '$q', function(util, $q) {

	var getEntityData = function(id, language) {
		// Special:EntityData does not always return current data, not even with "action=purge"
		return util.jsonpRequest('https://www.wikidata.org/w/api.php?action=wbgetentities&format=json&ids=' + id + '&redirects=yes&props=sitelinks|descriptions|claims|datatype|aliases|labels&languages=' + language + '&callback=JSON_CALLBACK');
	}

	var getEntityTerms = function(entityIds, language) {
		var baseUrl = 'https://www.wikidata.org/w/api.php?action=wbgetentities&format=json&redirects=yes&props=descriptions%7Clabels&languages=' + language + '&callback=JSON_CALLBACK';
		var requests = [];

		for (var i = 0; i < entityIds.length; i += 50) {
			requests.push(util.jsonpRequest(baseUrl + '&ids=' + entityIds.slice(i,i+50).join('|')));
		}

		return $q.all(requests).then( function(responses) {
			var idTerms = {}
			angular.forEach(responses, function(response) {
				if ("entities" in response) {
					angular.forEach(response.entities, function(data,entityId) {
						var label = entityId;
						var desc = "";
						if ('labels' in data && language in data.labels) label = data.labels[language].value;
						if ('descriptions' in data && language in data.descriptions) desc = data.descriptions[language].value;
						idTerms[entityId] = { label: label, description: desc };
					});
				}
			});
			return idTerms;
		});
	};

	var getEntityLabels = function(entityIds, language) {
		var baseUrl = 'https://www.wikidata.org/w/api.php?action=wbgetentities&format=json&redirects=yes&props=labels&languages=' + language + '&callback=JSON_CALLBACK';
		var requests = [];

		for (var i = 0; i < entityIds.length; i += 50) {
			requests.push(util.jsonpRequest(baseUrl + '&ids=' + entityIds.slice(i,i+50).join('|')));
		}

		return $q.all(requests).then( function(responses) {
			var entityLabels = {}
			angular.forEach(responses, function(response) {
				if ("entities" in response) {
					angular.forEach(response.entities, function(data,entityId) {
						if ('labels' in data && language in data.labels) { 
							entityLabels[entityId] = data.labels[language].value;
						} else {
							entityLabels[entityId] = entityId;
						}
					});
				}
			});
			return entityLabels;
		});
	};

	var getImageData = function(fileName, width) {
		var url = 'https://commons.wikimedia.org/w/api.php?action=query&format=json&prop=imageinfo&titles=File%3A' +
			encodeURIComponent(fileName) + '&iiprop=size%7Curl&iiurlwidth=' + width + '&callback=JSON_CALLBACK';
		return util.jsonpRequest(url).then(function(response) {
			for (var key in response.query.pages) { // return first result
				return response.query.pages[key].imageinfo[0];
			}
		});
	};

	return {
		getEntityData: getEntityData,
		getEntityTerms: getEntityTerms,
		getEntityLabels: getEntityLabels,
		getImageData: getImageData
	};
}])

.factory('entitydata', ['wikidataapi', 'util', 'i18n', function(wikidataapi, util, i18n) {

	var getStatementValue = function(statementJson, defaultValue) {
		try {
			var ret = statementJson.mainsnak.datavalue.value;
			if (ret) return ret;
		} catch (err) {
			// fall through
		}
		return defaultValue;
	}

	var addEntityIdsFromSnak = function(snak, missingIds) {
		if (snak.snaktype == 'value') {
			switch (snak.datavalue.type) {
				case 'wikibase-entityid':
					if (snak.datavalue.value["entity-type"] == "item") {
						missingIds["Q" + snak.datavalue.value["numeric-id"]] = true;
					}
					break;
				case 'quantity':
					var unit = util.getIdFromUri(snak.datavalue.value.unit);
					if (unit !== null) {
						missingIds[unit] = true;
					}
					break;
				case 'globecoordinate':
					var globe = util.getIdFromUri(snak.datavalue.value.globe);
					if (globe !== null) {
						missingIds[globe] = true;
					}
					break;
				case 'time':
				case 'string':
				case 'monolingualtext':
				default:
					break; // no ids
			}
		}
	}

	var getEntityIds = function(statements) {
		var result = {};
		angular.forEach(statements, function(statementGroup) {
			angular.forEach(statementGroup, function (statement) {
				addEntityIdsFromSnak(statement.mainsnak, result);
				if ('qualifiers' in statement) {
					angular.forEach(statement.qualifiers, function (snakList) {
						angular.forEach(snakList, function(snak) {
							addEntityIdsFromSnak(snak, result);
						});
					});
				}
			});
		});
		return Object.keys(result);
	}

	var addPropertyIdsFromSnak = function(snak, missingIds) {
		if ( snak.snaktype == 'value'
			&& snak.datavalue.type == 'wikibase-entityid'
			&& snak.datavalue.value["entity-type"] == "property" ) {
				missingIds["P" + snak.datavalue.value["numeric-id"]] = true;
		}
		missingIds[snak.property] = true;
	}

	var getPropertyIds = function(statements) {
		var result = {};
		angular.forEach(statements, function(statementGroup) {
			angular.forEach(statementGroup, function (statement) {
				addPropertyIdsFromSnak(statement.mainsnak, result);
				if ('qualifiers' in statement) {
					angular.forEach(statement.qualifiers, function (snakList) {
						angular.forEach(snakList, function(snak) {
							addPropertyIdsFromSnak(snak, result);
						});
					});
				}
			});
		});
		return Object.keys(result);
	}

	var getEntityData = function(id) {
		var language = i18n.getLanguage();
		return wikidataapi.getEntityData(id, language).then(function(response) {
			var ret = {
				language: language, // this is fixed for this result!
				label: '',
				labelorid: id,
				description: '',
				images: [],
				aliases: [],
				banner: null,
				homepage: null,
				statements: {},
				missing: false,
				termsPromise: null,
				propLabelPromise: null,
				waitForPropertyLabels: function() {
					if (this.propLabelPromise == null) {
						var propIdList = getPropertyIds(this.statements);
						this.propLabelPromise = i18n.waitForPropertyLabels(propIdList, language);
					}
					return this.propLabelPromise;
				},
				waitForTerms: function() {
					if (this.termsPromise == null) {
						var termIdList = getEntityIds(this.statements);
						this.termsPromise = i18n.waitForTerms(termIdList, language);
					}
					return this.termsPromise;
				}
			};

			if ("error" in response || "missing" in response.entities[id]) {
				ret.missing = true;
				return ret;
			}

			var entityData = response.entities[id];

			if ("labels" in entityData && ret.language in entityData.labels) {
				ret.label = entityData.labels[ret.language].value;
				ret.labelorid = entityData.labels[ret.language].value;
			}
			if ("descriptions" in entityData && ret.language in entityData.descriptions) {
				ret.description = entityData.descriptions[ret.language].value;
			}
			if ("aliases" in entityData && ret.language in entityData.aliases) {
				var aliasesData = entityData.aliases[ret.language];
				for (var i in aliasesData){
					ret.aliases.push(aliasesData[i].value);
				}
			}

			if ("claims" in entityData) {
				// image
				if ("P18" in entityData.claims) {
					for (var i in entityData.claims.P18) {
						var imageFileName = getStatementValue(entityData.claims.P18[i],"");
						ret.images.push(imageFileName.replace(" ","_"));
					}
				}
				// Wikivoyage banner; only pick the first banner if multiple
				if ("P948" in entityData.claims) {
					var imageFileName = getStatementValue(entityData.claims.P948[0],null);
					ret.banner = imageFileName.replace(" ","_");
				}
				
				// homepage URL; only pick the first URL if multiple
				if ("P856" in entityData.claims) {
					ret.homepage = getStatementValue(entityData.claims.P856[0],null);
				}

				ret.statements = entityData.claims;
			}

			return ret;
		});
	};
	
	return {
		getEntityData: getEntityData
	};
}])

.factory('dataFormatter', ['util', 'i18n', function(util, i18n) {

	var getEntityTerms = function(entityId, missingTermsListener) {
		if (!i18n.hasEntityTerms(entityId)) {
			missingTermsListener['hasMissingTerms'] = true;
		}
		return i18n.getEntityTerms(entityId);
	}

	var getSomeValueHtml = function() { return '<i><span translate="STATEMENTS.SOME_VALUE"></span></i>'; }
	var getNoValueHtml = function() { return '<i><span translate="STATEMENTS.NO_VALUE"></span></i>'; }

	/**
	 * Returns HTML to present the given value for the given property.
	 * The missingTermsListener object will have its 'hasMissingTerms' field set to
	 * true if there any labels required for the HTML are unavailable in the i18n
	 * cache. This usually means that rendering will have to wait until labels have
	 * been fetched.
	 */
	var getValueHtml = function(datavalue, numPropId, properties, missingTermsListener, inline) {
		switch (datavalue.type) {
			case 'wikibase-entityid':
				if (datavalue.value["entity-type"] == "item") {
					var itemId = "Q" + datavalue.value["numeric-id"];
					var terms = getEntityTerms(itemId, missingTermsListener);
					if (inline) {
						return '<a title="' + terms.description + '" href="' + i18n.getEntityUrl(itemId) + '">' + terms.label + '</a>';
					} else {
						return '<a href="' + i18n.getEntityUrl(itemId) + '">' + terms.label + '</a>' +
							( terms.description != '' ? ' <span class="smallnote">(' + i18n.autoLinkText(terms.description) + ')</span>' : '' );
					}
				} else if (datavalue.value["entity-type"] == "property") {
					return i18n.getPropertyLink('P' + datavalue.value["numeric-id"]);
				}
			case 'time':
				var dateParts = datavalue.value.time.split(/[-T]/);
				var precision = datavalue.value.precision;
				var epochModifier = '';
				if (dateParts[0] == '') {
					dateParts.shift();
					epochModifier = ' BCE';
				} else if (dateParts[0].substring(0,1) == '+' ) {
					dateParts[0] = dateParts[0].substring(1);
				}
				var result = dateParts[0];
				if (precision >= 10) {
					result += '-' + dateParts[1];
				}
				if (precision >= 11) {
					result += '-' + dateParts[2];
				}
				if (precision >= 12) {
					result += ' ' + dateParts[3];
				}
				return result + epochModifier;
			case 'string':
				switch (properties.getDatatype(numPropId)) {
					case 'Url':
						return '<a class="ext-link" href="' + datavalue.value + '" target="_blank">' + datavalue.value + '</a>';
					case 'CommonsMedia':
						return '<a class="ext-link" href="https://commons.wikimedia.org/wiki/File:' + datavalue.value.replace(' ','_') + '" target="_blank">' + datavalue.value + '</a>';
					//case 'String': etc.
					default:
						var urlPattern = properties.getUrlPattern(numPropId);
						if (urlPattern) {
							return '<a class="ext-link" href="' + urlPattern.replace('$1',datavalue.value) + '" target="_blank">' + datavalue.value + '</a>';
						} else {
							return datavalue.value;
						}
				}
			case 'monolingualtext':
				return i18n.autoLinkText(datavalue.value.text) + ' <span class="smallnote">[' + datavalue.value.language + ']</span>';
			case 'quantity':
				var amount = datavalue.value.amount;
				if (amount.substring(0,1) == '+') {
					amount = amount.substring(1);
				}
				var unit = util.getIdFromUri(datavalue.value.unit);
				if (unit !== null) {
					unit = ' <a href="' + i18n.getEntityUrl(unit) + '">' + getEntityTerms(unit, missingTermsListener).label + '</a>';
				} else {
					unit = '';
				}
				return amount + unit;
			case 'globecoordinate':
				var globe = util.getIdFromUri(datavalue.value.globe);
				if (globe !== null && globe != 'Q2') {
					globe = ' on <a href="' + i18n.getEntityUrl(globe) + '">' + getEntityTerms(globe, missingTermsListener).label + '</a>';
				} else {
					globe = '';
				}
				return '(' + datavalue.value.latitude + ', ' + datavalue.value.longitude + ')' + globe;
			default:
				return 'value type "' + datavalue.type + '" is not supported yet.';
		}
	}

	/**
	 * Returns the HTML to present a single snak, provided as a JSON object in the
	 * Wikibase API structure.
	 * The boolean showProperty controls if the property of the snak should be shown.
	 * The missingTermsListener object will have its 'hasMissingTerms' field set to
	 * true if there any labels required for the HTML are unavailable in the i18n
	 * cache. This usually means that rendering will have to wait until labels have
	 * been fetched.
	 */
	var getSnakHtml = function(snak, showProperty, properties, missingTermsListener, inline) {
		var ret = '';
		var propId = snak.property;
		if (showProperty) {
			ret += i18n.getPropertyLink(propId) + ' : ';
		}
		switch (snak.snaktype) {
			case 'value': 
				ret += getValueHtml(snak.datavalue, propId.substring(1), properties, missingTermsListener, inline);
				break;
			case 'somevalue':
				ret += getSomeValueHtml();
				break;
			case 'novalue':
				ret += getNoValueHtml();
				break;
		}
		return ret;
	}
	
	var getStatementMainValueHtml = function(statement, properties, missingTermsListener, inline) {
		var ret = getSnakHtml(statement.mainsnak, false, properties, missingTermsListener, inline);
		if (statement.rank == 'preferred') {
			ret += ' <span class="glyphicon glyphicon-star" aria-hidden="true" title="{{\'STATEMENTS.PREFERRED_HINT\'|translate}}"></span>';
		} else if (statement.rank == 'deprecated') {
			ret = '<span style="text-decoration: line-through;">' + ret + '</span> <span class="glyphicon glyphicon-ban-circle" aria-hidden="true" title="{{\'STATEMENTS.DEPRECATED_HINT\'|translate}}"></span>';
		}
		return ret;
	}

	var getStatementQualifiersHtml = function(statement, properties, missingTermsListener, inline) {
		var ret = '';
		angular.forEach(statement.qualifiers, function (snakList) {
			angular.forEach(snakList, function(snak) {
				ret += '<div>' + getSnakHtml(snak, true, properties, missingTermsListener, inline) + '</div>';
			});
		});
		return ret;
	}

	/**
	 * Returns the HTML to present a single statement, provided as a JSON object in the
	 * Wikibase API structure, in block format.
	 * The missingTermsListener object will have its 'hasMissingTerms' field set to
	 * true if there any labels required for the HTML are unavailable in the i18n
	 * cache. This usually means that rendering will have to wait until labels have
	 * been fetched.
	 */
	var getStatementValueBlockHtml = function(statement, properties, missingTermsListener) {
		var ret = getStatementMainValueHtml(statement, properties, missingTermsListener, false);

		if ('qualifiers' in statement) {
			ret += '<div style="padding-left: 10px; font-size: 80%; ">'
				+ getStatementQualifiersHtml(statement, properties, missingTermsListener, false)
				+ '</div>';
		}
		return ret;
	}

	/**
	 * Returns the HTML to present a single statement, provided as a JSON object in the
	 * Wikibase API structure, in inline format.
	 * The missingTermsListener object will have its 'hasMissingTerms' field set to
	 * true if there any labels required for the HTML are unavailable in the i18n
	 * cache. This usually means that rendering will have to wait until labels have
	 * been fetched.
	 * 
	 * FIXME This fails since html needs to be an angular expression that evaluates to an $sce escaped html string, which is something we cannot insert on this level.
	 */
	var getStatementValueInlineHtml = function(statement, properties, missingTermsListener) {
		var ret = getStatementMainValueHtml(statement, properties, missingTermsListener, true);

		if ('qualifiers' in statement) {
			ret += ' <span uib-popover-html="\''
				+  getStatementQualifiersHtml(statement, properties, missingTermsListener, true)//.replace(/"/g,"'")
				+ '\'"><span class="glyphicon glyphicon-info-sign" aria-hidden="true"></span></span>';
		}

		return ret;
	}

	return {
		getValueHtml: getValueHtml,
		getSomeValueHtml: getSomeValueHtml,
		getNoValueHtml: getNoValueHtml,
		getSnakHtml: getSnakHtml,
		getStatementValueBlockHtml: getStatementValueBlockHtml,
		getStatementValueInlineHtml: getStatementValueInlineHtml,
		getStatementMainValueHtml: getStatementMainValueHtml,
		getStatementQualifiersHtml: getStatementQualifiersHtml
	};
}])

.directive('sqidImage', ['wikidataapi', function(wikidataapi) {

	var link = function (scope, element, attrs) {
		scope.$watch(attrs.file, function(file){
			wikidataapi.getImageData(file,attrs.width).then(function(imagedata) {
				var html = '<a href="' + imagedata.descriptionurl + '" taget="_blank">' +
						'<img src="' + imagedata.thumburl +'" style="display: block; margin-left: auto; margin-right: auto;"/>' +
					'</a>';
				element.replaceWith(html);
			});
		});
	};
	
	return {
		restrict: 'E',
		link: link
	};
}])

.directive('sqidFooter', ['$compile', 'statistics', function($compile, statistics) {

	var link = function (scope, element, attrs) {
		statistics.then(function(stats) {
			var innerHtml = '<div class="col-md-6"><span translate="FOOTER.STAT_DATE" translate-value-date="' + stats.getDumpDate().toLocaleDateString() + '"></span> (<a href="#/status"><span translate="FOOTER.STAT_LINK"></span></a>)</div>';
			innerHtml += '<div class="col-md-6"><span translate="FOOTER.POWERED_BY"></span></div>';
			element.html('<hr/><div class="container-fluid"><div class="footer row">' + innerHtml + '</div></div>');
			$compile(element.contents())(scope);
		});
	};
	
	return {
		restrict: 'E',
		link: link
	};
}])

/**
 * Directive to include trusted or untrusted HTML snippets and compiling
 * the result. This is necessary to expand directives within the snippets,
 * which does not work when using ng-bind-html-trusted to incude HTML.
 */
.directive('sqidCompile', ['$compile', function ($compile) {
	return function(scope, element, attrs) {
		scope.$watch(
			function(scope) {
				return scope.$eval(attrs.sqidCompile);
			},
			function(value) {
				// If value is a TrustedValueHolderType, it needs to be
				// explicitly converted to a string in order to
				// get the HTML string.
				element.html(value && value.toString());
				$compile(element.contents())(scope);
			}
		);
	};
}])

.directive('sqidStatementTable', ['$compile', 'Properties', 'dataFormatter', 'util', 'i18n', function($compile, Properties, dataFormatter, util, i18n) {
	var properties = null;
	var missingTermsListener = { hasMissingTerms : false};

	var hideStatementsThreshold = 3; // how many statements are displayed when hiding some

	var link = function (scope, element, attrs) {
		var show = attrs.show;
		var title = attrs.title;

		missingTermsListener.hasMissingTerms = false;

		var includeProperty = function(numId) {
			if (!show || show == 'all') {
				return true;
			}
			if (numId == '31' || numId == '279') {
				return false;
			}

			var isId = (properties.getDatatype(numId) == 'ExternalId');
			var isHumanRelation = false;
			var isMedia = (properties.getDatatype(numId) == 'CommonsMedia');
			var isAboutWikiPages = (numId == '1151') || // "topic's main Wikimedia portal"
									(numId == '910'); // "topic's main category"
			angular.forEach(properties.getClasses(numId), function(classId) {
				if (classId == '19847637' || // "Wikidata property representing a unique identifier"
					classId == '18614948' || // "Wikidata property for authority control"
					classId == '19595382' || // "Wikidata property for authority control for people"
					classId == '19829908' || // "Wikidata property for authority control for places"
					classId == '19833377' || // "Wikidata property for authority control for works"
					classId == '18618628' || // "Wikidata property for authority control for cultural heritage identification"
					classId == '21745557' || // "Wikidata property for authority control for organisations"
					classId == '19833835' || // "Wikidata property for authority control for substances"
					classId == '22964274'  // "Wikidata property for identication in the film industry"
				) {
					isId = true;
				} else if (classId == '22964231') { // "Wikidata property for human relationships"
					isHumanRelation = true;
				} else if (classId == '18610173') { // "Wikidata property for Commons"
					isMedia = true;
				} else if (classId == '18667213' || // "Wikidata property about Wikimedia categories"
					classId == '22969221' // "Wikidata property giving Wikimedia list"
				) {
					isAboutWikiPages = true;
				}
			});

			switch (show) {
				case 'ids':
					return isId;
				case 'family':
					return isHumanRelation;
				case 'media':
					return isMedia;
				case 'wiki':
					return isAboutWikiPages;
				case 'other': default:
					return !isId && !isHumanRelation && !isMedia && !isAboutWikiPages;
			}
		}

		var getHtml = function(statements, propertyList) {
			missingTermsListener.hasMissingTerms = false;
			var panelId = 'statements_' + show;
			var html = '<div class="panel panel-info">\n' +
						'<div class="panel-heading" data-toggle="collapse" data-target="#' + panelId + '"><h2 class="panel-title">\n' +
						'<a style="cursor:pointer;cursor:hand">' + title + '</a></h2></div>' +
						'<div id="' + panelId + '" class="panel-collapse collapse in">' +
						'<div style="overflow: auto;"><table class="table table-striped table-condensed"><tbody>';
			var hasContent = false;
			angular.forEach(propertyList, function (propId) {
				var statementGroup = statements[propId]
				if (!missingTermsListener.hasMissingTerms) {
					var hideSomeStatements = (statementGroup.length > hideStatementsThreshold + 1);
					angular.forEach(statementGroup, function (statement, index) {
						hasContent = true;
						if (hideSomeStatements && index >= hideStatementsThreshold) {
							html += '<tr ng-if="showRows(\'' + propId + '\')">';
						} else {
							html += '<tr>';
						}
						if (index == 0) {
							html += '<th valign="top" rowspan="'
								+ (hideSomeStatements ? '{{getRowSpan(\'' + propId + '\',' + statementGroup.length + ')}}' : statementGroup.length )
								+ '" style="min-width: 20%;">'
								+ i18n.getPropertyLink(propId)
								+ (hideSomeStatements ? '<br /><div style="margin-top: 15px; "><button type="button" class="btn btn-xs" ng-click="toggleRows(\'' + propId + '\')"><span translate="{{getShowRowsMessage(\'' + propId + '\')}}" translate-value-number="' + (statementGroup.length - hideStatementsThreshold) + '"></span></button></div>' : '')
								+ '</th>';
						}
						html += '<td>' + dataFormatter.getStatementValueBlockHtml(statement, properties, missingTermsListener) + '</td>'
						html += '</tr>';
					});
				}
			});
			if (!hasContent) return '';
			html += '</tbody></table></div></div></div>';
			return html;
		}

		var preparePropertyList = function(itemData) {
			propertyScores = {};
			// Note: class-based ranking rarely seems to help; hence using properties only
			for (propertyId in itemData.statements) {
				angular.forEach(properties.getRelatedProperties(propertyId.substring(1)), function(relPropScore, relPropId) {
					if (relPropId in propertyScores) {
						propertyScores[relPropId] = propertyScores[relPropId] + relPropScore;
					} else {
						propertyScores[relPropId] = relPropScore;
					}
				});
			}

			scoredProperties = [];

			for (propertyId in itemData.statements) {
				var numPropId = propertyId.substring(1);
				if (includeProperty(numPropId)) {
					if (numPropId in propertyScores) {
						scoredProperties.push([numPropId,propertyScores[numPropId]]);
					} else {
						scoredProperties.push([numPropId,0]);
					}
				}
			}

			scoredProperties.sort(function(a, b) {
				var a = a[1];
				var b = b[1];
				return a < b ? 1 : (a > b ? -1 : 0);
			});

			ret = [];
			angular.forEach(scoredProperties, function(propertyData) {
				ret.push('P' + propertyData[0]);
			});
			return ret;
		}

		var insertAndCompile = function(html, element, scope) {
			element.html(html);
			$compile(element.contents())(scope);
		}

		// Register additional functions to toggle the display for longer lists of statements:
		scope.showRows = function(id) {
			var field = 'show' + id;
			if (field in scope) {
				return scope[field];
			} else {
				return false;
			}
		}
		scope.toggleRows = function(id) {
			var field = 'show' + id;
			scope[field] = !scope.showRows(id);
		}
		scope.getRowSpan = function(id,length) {
			return scope.showRows(id) ? length : hideStatementsThreshold;
		}
		scope.getShowRowsMessage = function(id) {
			return scope.showRows(id) ? 'STATEMENTS.LESS_STATEMENTS' : 'STATEMENTS.MORE_STATEMENTS';
		}

		scope.$watch(attrs.data, function(itemData){
			itemData.waitForPropertyLabels().then(function() {
				Properties.then(function(propertyData){
					properties = propertyData;
					var propertyList = preparePropertyList(itemData);

					var html = getHtml(itemData.statements, propertyList);
					if (missingTermsListener.hasMissingTerms) {
						itemData.waitForTerms().then( function() {
							insertAndCompile(getHtml(itemData.statements, propertyList), element, scope);
						});
					} else {
						insertAndCompile(html, element, scope);
					}
				})
			});
		});
	}

	return {
		restrict: 'E',
		link: link
	};
}]);
<|MERGE_RESOLUTION|>--- conflicted
+++ resolved
@@ -1,8 +1,5 @@
 
 angular.module('utilities', [])
-<<<<<<< HEAD
-.factory('i18n', ['wikidataapi', 'Properties', '$translate', function(wikidataapi, Properties, $translate) {
-=======
 .factory('spinner', function() {
 	var opts = {
 		lines: 15, // The number of lines to draw
@@ -27,12 +24,12 @@
 		position: 'absolute' // Element positioning
 	}
 	return function(target) {
+		var Spinner = require('spin');
 		return new Spinner(opts).spin(target);
 	};
 })
 
-.factory('i18n', function(wikidataapi, Properties, $translate) {
->>>>>>> 7793cf96
+.factory('i18n', ['wikidataapi', 'Properties', '$translate', function(wikidataapi, Properties, $translate) {
 	var language = null; // defaults to "en" in this case
 
 	var idTerms = {}; // cache for labels/descriptions of items
