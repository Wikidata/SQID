--- conflicted
+++ resolved
@@ -1,41 +1,5 @@
 
 angular.module('utilities', [])
-<<<<<<< HEAD
-.factory('jsonData', function() {
-
-	var JSON_LABEL = "l";
-	var JSON_INSTANCES = "i";
-	var JSON_SUBCLASSES = "s";
-	var JSON_RELATED_PROPERTIES = "r";
-	var JSON_SUPERCLASSES = "sc";
-	var JSON_DIRECT_SUBCLASSES = "sb";
-	var JSON_QUALIFIER_PROPERTIES = "qs";
-	var JSON_PROPERTY_DIRECT_INSTANCE_OF = "pc";
-
-	return {
-		JSON_LABEL: JSON_LABEL,
-		JSON_INSTANCES: JSON_INSTANCES,
-		JSON_SUBCLASSES: JSON_SUBCLASSES,
-		JSON_RELATED_PROPERTIES: JSON_RELATED_PROPERTIES,
-		JSON_SUPERCLASSES: JSON_SUPERCLASSES,
-		JSON_DIRECT_SUBCLASSES : JSON_DIRECT_SUBCLASSES,
-		JSON_QUALIFIER_PROPERTIES : JSON_QUALIFIER_PROPERTIES,
-		JSON_PROPERTY_DIRECT_INSTANCE_OF : JSON_PROPERTY_DIRECT_INSTANCE_OF,
-
-		JSON_ITEMS_WITH_SUCH_STATEMENTS: "i",
-		JSON_USES_IN_STATEMENTS: "s",
-		JSON_USES_IN_STATEMENTS_WITH_QUALIFIERS: "w",
-		JSON_USES_IN_QUALIFIERS: "q",
-		JSON_USES_IN_PROPERTIES: "p",
-		JSON_USES_IN_REFERENCES: "e",
-		JSON_DATATYPE: "d",
-
-		TABLE_SIZE: 15,
-		PAGE_SELECTOR_SIZE: 4
-	};
-
-})
-
 .factory('spinner', function() {
 	var opts = {
 		lines: 15, // The number of lines to draw
@@ -64,8 +28,6 @@
 	};
 })
 
-=======
->>>>>>> aa33d9c6
 .factory('i18n', function(wikidataapi, Properties, $translate) {
 	var language = null; // defaults to "en" in this case
 
