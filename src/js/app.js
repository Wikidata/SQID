--- conflicted
+++ resolved
@@ -1,12 +1,8 @@
 'use strict'; // indicate that code is executed in strict mode
 
-<<<<<<< HEAD
 $("[data-toggle=popover]").popover({html:true});
 
-var classBrowser = angular.module('classBrowserApp', ['ngAnimate', 'ngRoute', 'utilities', 'ui.bootstrap', 'pascalprecht.translate'])
-=======
-var classBrowser = angular.module('classBrowserApp', ['ngAnimate', 'ngRoute', 'utilities', 'angucomplete-alt'])
->>>>>>> 202e6d3e
+var classBrowser = angular.module('classBrowserApp', ['ngAnimate', 'ngRoute', 'utilities', 'ui.bootstrap', 'pascalprecht.translate', 'angucomplete-alt'])
 
 	.config(function($routeProvider) {
 		$routeProvider
@@ -280,12 +276,8 @@
 	.factory('Properties', function($http, $route, jsonData, util){
 		var promise;
 		var properties;
-<<<<<<< HEAD
-
-=======
 		var idArray;
-    
->>>>>>> 202e6d3e
+
 		var getData = function(id, key, defaultValue) {
 			try {
 				var result = properties[id][key];
@@ -331,13 +323,8 @@
 					getMainUsageCount: getStatementCount,
 					getUrl: getUrl,
 					getUrlPattern: function(id){ return getData(id, 'u', null); },
-<<<<<<< HEAD
-					getClasses: function(id){ return getData(id, 'pc', []); }
-=======
 					getClasses: function(id){ return getData(id, 'pc', []); },
-					formatRelatedProperties: formatRelatedProperties,
 					sortProperties: function(comparator){idArray.sort(comparator(properties));}
->>>>>>> 202e6d3e
 				}
 			});
 		}
@@ -386,12 +373,8 @@
 					getSuperClasses: function(id){ return getData(id, 'sc', []); },
 					getMainUsageCount: getAllInstanceCount,
 					getUrl: getUrl,
-<<<<<<< HEAD
-					getNonemptySubclasses: function(id){ return getData(id, 'sb', []); }
-=======
-					getNonemptySubclasses: getNonemptySubclasses,
-					sortClasses: function(comparator){idArray.sort(comparator(classes));}
->>>>>>> 202e6d3e
+					getNonemptySubclasses: function(id){ return getData(id, 'sb', []); },
+					sortClasses: function(comparator){ idArray.sort(comparator(classes)); }
 				}
 			});
 		}
