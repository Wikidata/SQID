--- conflicted
+++ resolved
@@ -1,4 +1,4 @@
-'use strict'; // indicate that code is executed strict
+'use strict'; // indicate that code is executed in strict mode
 
 var classBrowser = angular.module('classBrowserApp', ['ngAnimate', 'ngRoute', 'utilities'])
 
@@ -43,116 +43,6 @@
 		var promise;
 		var properties;
     
-<<<<<<< HEAD
-    var promise;
-	var classes; 
-
-    if (!promise){
-      promise = $http.get("data/classes.json").then(function(response){
-        classes = response.data;
-
-        return {
-          classesHeader: [["ID", "col-xs-2"], ["Label", "col-xs-6"], ["Instances", "col-xs-2"], ["Subclasses", "col-xs-2"]],
-
-          getClasses: function(){
-            return classes;
-          }
-        }
-      });
-    }
-    return promise;
-  })
-  .filter('to_trusted', ['$sce', function($sce){
-        return function(text) {
-            return $sce.trustAsHtml(text);
-        };
-  }])
-  .directive('ngSlider', function(){
-    var SCALE_FACTOR = 1.005;
-    var scale = function(val){
-      if (val > 0) {
-      console.log(Math.round(Math.log(val) / Math.log(SCALE_FACTOR)));
-      return Math.round(Math.log(val) / Math.log(SCALE_FACTOR));
-      }
-      else {
-        return 0;
-      }
-    }
-    
-    var antiScale = function(val){
-       if (val > 0) {
-      return Math.round(Math.pow(SCALE_FACTOR, val));
-       }else{
-        return 0;
-       }
-    }
-    function link(scope, element, attrs){
-      element.slider({
-        range: true,
-        min: scale(parseInt(scope.begin)),
-        max: scale(parseInt(scope.end)),
-        values: [ scale(scope.$parent.slider[parseInt(scope.index)].startVal), scale(scope.$parent.slider[parseInt(scope.index)].endVal) ],
-        slide: function( event, ui ) {
-          scope.$parent.slider[parseInt(scope.index)].startVal = antiScale(ui.values[0]);
-          scope.$parent.slider[parseInt(scope.index)].endVal = antiScale(ui.values[1]);
-          scope.$apply();
-          //$( "#amount" ).val( "$" + ui.values[ 0 ] + " - $" + ui.values[ 1 ] );
-        }
-      });
-    }
-    
-    return {
-      scope:{
-        begin: '=begin',
-        end: '=end',
-        index: '=index'
-      },
-      link: link
-    };
-  })
-  .controller('TypeSelectorController', function($scope, Arguments){
-    Arguments.refreshArgs();
-    var args = Arguments.getArgs();
-    switch (args.type) {
-    case "classes":
-      $scope.firstActive = "active";
-      $scope.secondActive = "";
-      break;
-    case "properties":
-      $scope.firstActive = "";
-      $scope.secondActive = "active";
-      break;
-    default:
-      console.log("type: " + args.type + " is unknown");
-      $scope.firstActive = "active";
-      $scope.secondActive = "";
-    }
-  })
-  .controller('ClassViewController', function($scope,Classes,ClassView){
-  	$scope.qid = ClassView.getQid();
-  	$scope.url = "http://www.wikidata.org/entity/" + $scope.qid;
-  	
-  		
-  	var url = buildUrlForSparQLRequest(getQueryForInstances ($scope.qid, 10));
-  	xhr(url).then(function(response) {
-  	  $scope.exampleInstances = parseExampleInstances(response);
-  	  console.log("parsed ExampleInstances");
-  	});
-  	 
-  	xhr(buildUrlForApiRequest($scope.qid)).then(function(response){
-  		$scope.classData = parseClassDataFromJson(response, $scope.qid);
-  		console.log("parsed class data");
-  	});
-  	
-  	Classes.then(function(data){
-  	  $scope.relatedProperties = util.parseRelatedProperties($scope.qid, data.getClasses());
-  	  $scope.classNumbers = util.parseClassNumbers($scope.qid, data.getClasses());
-  	  //$scope.exampleInstances = getExampleInstances($scope.qid);
-  	  //$scope.classNumbers = getNumberForClass($scope.qid);
-  	  console.log("fetched ClassData");
-  	});
-  });
-=======
 		var getData = function(id, key, defaultValue) {
 			try {
 				return properties[id][key];
@@ -268,6 +158,50 @@
 		};
 	}])
 
+	.directive('ngSlider', function(){
+	    var SCALE_FACTOR = 1.005;
+	    var scale = function(val){
+	      if (val > 0) {
+	      console.log(Math.round(Math.log(val) / Math.log(SCALE_FACTOR)));
+	      return Math.round(Math.log(val) / Math.log(SCALE_FACTOR));
+	      }
+	      else {
+	        return 0;
+	      }
+	    }
+	    
+	    var antiScale = function(val){
+	       if (val > 0) {
+	      return Math.round(Math.pow(SCALE_FACTOR, val));
+	       }else{
+	        return 0;
+	       }
+	    }
+	    function link(scope, element, attrs){
+	      element.slider({
+	        range: true,
+	        min: scale(parseInt(scope.begin)),
+	        max: scale(parseInt(scope.end)),
+	        values: [ scale(scope.$parent.slider[parseInt(scope.index)].startVal), scale(scope.$parent.slider[parseInt(scope.index)].endVal) ],
+	        slide: function( event, ui ) {
+	          scope.$parent.slider[parseInt(scope.index)].startVal = antiScale(ui.values[0]);
+	          scope.$parent.slider[parseInt(scope.index)].endVal = antiScale(ui.values[1]);
+	          scope.$apply();
+	          //$( "#amount" ).val( "$" + ui.values[ 0 ] + " - $" + ui.values[ 1 ] );
+	        }
+	      });
+	    }
+	    
+	    return {
+	      scope:{
+	        begin: '=begin',
+	        end: '=end',
+	        index: '=index'
+	      },
+	      link: link
+	    };
+	})
+
 	.controller('TypeSelectorController', function($scope, Arguments){
 		Arguments.refreshArgs();
 		var args = Arguments.getArgs();
@@ -285,5 +219,4 @@
 				$scope.firstActive = "active";
 				$scope.secondActive = "";
 		}
-	});
->>>>>>> dc447c20
+	});