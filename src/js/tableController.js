--- conflicted
+++ resolved
@@ -1,221 +1,186 @@
 classBrowser.controller('TableController', function($scope, Arguments, Classes, Properties, jsonData){
 
-<<<<<<< HEAD
-  var paginationControl = {
-    
-    pageSelectorData: {},
-=======
-    // definition part
-  
-    var pageSelectorData = {};
+    var paginationControl = {
+
+      pageSelectorData: {},
+
+      refreshPageSelectorData: function(args, idArray){
+        var from;
+        var to;
+        var active = Math.floor(args.from / jsonData.TABLE_SIZE) + 1;
+        var prev;
+        var next;
+
+        if ((2*2 +1) * jsonData.TABLE_SIZE >= idArray.length){
+          if (jsonData.TABLE_SIZE >= idArray.length){
+            pageSelectorData = {
+              enabled: false
+            }
+            return;
+          }else{
+            to = Math.floor(idArray.length / jsonData.TABLE_SIZE);
+            if ((idArray.length % jsonData.TABLE_SIZE) > 0){
+              to++;
+            }
+            from = 1;
+
+          }
+        }else{
+          if (active > 2){
+            if ((2*jsonData.TABLE_SIZE) < (idArray.length - args.from)){
+              from = active - 2;
+              to = from + 2*2;
+            }else{ // there are not enough succesors
+              // assertion: there are enough predecessors
+              var offset = Math.floor((idArray.length - args.from) / jsonData.TABLE_SIZE) - 1; // number of following pages
+              if (((idArray.length - args.from) % jsonData.TABLE_SIZE) > 0){
+                offset++;
+              }
+              from = active - (2-offset) - 2
+              to = active + offset;
+            }
+          }else{ // active lower than or equal PAGE_SELECTOR_SIZE
+            from = 1;
+            to = 2*2+1;
+          }
+        }
+        pageSelectorData = {
+          start: from,
+          end: to,
+          current: active,
+          enabled: true,
+          prevEnabled: (from != active),
+          nextEnabled: (to != active)
+        }
+      },
+
+      setPageSelectorScopes: function(){
+        var array = [];
+        if (pageSelectorData.enabled){
+          for (var i = pageSelectorData.start; i <= pageSelectorData.end; i++){
+            if (i == pageSelectorData.current){
+              array.push([i, "active"])
+            }else{
+              array.push([i, ""]);
+            }
+          }
+        }
+        $scope.pagination = array;
+        if (pageSelectorData.prevEnabled){
+          $scope.prevEnabled = "enabled";
+          $scope.prevLink= '#/browse?from=' 
+            + ($scope.args.from - jsonData.TABLE_SIZE)
+            + '&to=' + ($scope.args.to - jsonData.TABLE_SIZE)
+            + '&type=' + $scope.args.type;
+          $scope.prevClass= "";
+        }else{
+          $scope.prevEnabled = "disabled";
+          $scope.prevLink = '';
+          $scope.prevClass= "not-active";
+        }
+        if (pageSelectorData.nextEnabled){
+          $scope.nextEnabled = "enabled";
+          $scope.nextLink= '#/browse?from=' 
+            + ($scope.args.from + jsonData.TABLE_SIZE)
+            + '&to=' + ($scope.args.to + jsonData.TABLE_SIZE)
+            + '&type=' + $scope.args.type;
+          $scope.nextClass="";
+        }else{
+          $scope.nextEnabled = "disabled";
+          $scope.nextLink = '';
+          $scope.nextClass = "not-active";  
+        }
+      }
+
+    }
+
     var tableContent = [];
 
-    var initArray = function(json){
+    var initArray = function(json, filterfunc){
       var ret = []
       for (var entry in json) {
-          if (($scope.filterText == "") || (entry.indexOf($scope.filterText) > -1)) {
-            ret.push(entry);
+          if (filterfunc(json[entry])) {
+              ret.push(entry);
           }
-        }
+      }
       return ret;
     };
 
     var getClassFromId = function(id, data){
-      return ['<a href="#/classview?id=Q' + id + '">Q' + id + '</a>', data[id][jsonData.JSON_LABEL],  data[id][jsonData.JSON_INSTANCES].toString(), data[id][jsonData.JSON_SUBCLASSES].toString()];
+      return ['<a href="#/classview?id=Q' + id + '">Q' + id + '</a>', data.getLabel(id),  data.getAllInstanceCount(id).toString(), data.getAllSubclassCount(id).toString()];
     };
     
     var getPropertyFromId = function(id, data){
-      return ['<a href="#/propertyview?id=P' + id + '">P' + id + '</a>', data[id][jsonData.JSON_LABEL], data[id][jsonData.JSON_USES_IN_STATEMENTS].toString(), data[id][jsonData.JSON_USES_IN_QUALIFIERS].toString(), data[id][jsonData.JSON_USES_IN_REFERENCES].toString()];
+      return ['<a href="#/propertyview?id=P' + id + '">P' + id + '</a>', data.getLabel(id), data.getStatementCount(id).toString(), data.getQualifierCount(id).toString(), data.getReferenceCount(id).toString()];
     };
->>>>>>> dc447c20
     
-    refreshPageSelectorData: function(args, idArray){
-      var from;
-      var to;
-      var active = Math.floor(args.from / jsonData.TABLE_SIZE) + 1;
-      var prev;
-      var next;
-
-      if ((2*2 +1) * jsonData.TABLE_SIZE >= idArray.length){
-        if (jsonData.TABLE_SIZE >= idArray.length){
-          pageSelectorData = {
-            enabled: false
-          }
-          return;
-        }else{
-          to = Math.floor(idArray.length / jsonData.TABLE_SIZE);
-          if ((idArray.length % jsonData.TABLE_SIZE) > 0){
-            to++;
-          }
-          from = 1;
-
-        }
+    var refreshTableContent = function(args, idArray, content, entityConstructor){
+      tableContent = [];
+      for (var i = args.from; i < Math.min(args.to, (idArray.length )); i++){
+        tableContent.push(entityConstructor(idArray[i], content));
+      }
+    };
+    
+    var refresh = function(args, content, idArray, entityConstructor){
+      paginationControl.refreshPageSelectorData(args, idArray);
+      refreshTableContent(args, idArray, content, entityConstructor);
+    };
+    
+    var applyFilter = function(entry){
+      if (!$scope.filterLabels){
+        return true;
+      }
+      if (($scope.filterLabels == "") ) {
+        return true;
+      }
+      if (!entry[jsonData.JSON_LABEL]) {
+        return false;
+      }
+      if (entry[jsonData.JSON_LABEL].indexOf($scope.filterLabels) > -1) {
+        return true;
       }else{
-        if (active > 2){
-          if ((2*jsonData.TABLE_SIZE) < (idArray.length - args.from)){
-            from = active - 2;
-            to = from + 2*2;
-          }else{ // there are not enough succesors
-            // assertion: there are enough predecessors
-            var offset = Math.floor((idArray.length - args.from) / jsonData.TABLE_SIZE) - 1; // number of following pages
-            if (((idArray.length - args.from) % jsonData.TABLE_SIZE) > 0){
-              offset++;
-            }
-            from = active - (2-offset) - 2
-            to = active + offset;
-          }
-        }else{ // active lower than or equal PAGE_SELECTOR_SIZE
-          from = 1;
-          to = 2*2+1;
-        }
-      }
-      pageSelectorData = {
-        start: from,
-        end: to,
-        current: active,
-        enabled: true,
-        prevEnabled: (from != active),
-        nextEnabled: (to != active)
-      }
-    },
-    
-    setPageSelectorScopes: function(){
-      var array = [];
-      if (pageSelectorData.enabled){
-        for (var i = pageSelectorData.start; i <= pageSelectorData.end; i++){
-          if (i == pageSelectorData.current){
-            array.push([i, "active"])
-          }else{
-            array.push([i, ""]);
-          }
-        }
-      }
-      $scope.pagination = array;
-      if (pageSelectorData.prevEnabled){
-        $scope.prevEnabled = "enabled";
-        $scope.prevLink= '#/browse?from=' 
-          + ($scope.args.from - jsonData.TABLE_SIZE)
-          + '&to=' + ($scope.args.to - jsonData.TABLE_SIZE)
-          + '&type=' + $scope.args.type;
-        $scope.prevClass= "";
-      }else{
-        $scope.prevEnabled = "disabled";
-        $scope.prevLink = '';
-        $scope.prevClass= "not-active";
-      }
-      if (pageSelectorData.nextEnabled){
-        $scope.nextEnabled = "enabled";
-        $scope.nextLink= '#/browse?from=' 
-          + ($scope.args.from + jsonData.TABLE_SIZE)
-          + '&to=' + ($scope.args.to + jsonData.TABLE_SIZE)
-          + '&type=' + $scope.args.type;
-        $scope.nextClass="";
-      }else{
-        $scope.nextEnabled = "disabled";
-        $scope.nextLink = '';
-        $scope.nextClass = "not-active";  
+        return false;
       }
     }
-    
-  }
 
-    // definition part
+    var initSlider = function(sliderData){
+      //result = [];
+      //for 
+      //resu.add()
+    }
 
-  var tableContent = [];
-
-  var initArray = function(json, filterfunc){
-    var ret = []
-    for (var entry in json) {
-        if (filterfunc(json[entry])) {
-            ret.push(entry);
-        }
-  };
-
-  var getClassFromId = function(id, data){
-    return ['<a href="#/classview?id=' + id + '">' + id + '</a>', data[id][util.JSON_LABEL],  '<div class="text-right">' + data[id][util.JSON_INSTANCES].toString() + '</div>', '<div class="text-right">' + data[id][util.JSON_SUBCLASSES].toString()];
-  };
-  
-  var getPropertyFromId = function(id, data){
-    return ['<a href="#/propertyview?id=' + id + '">' + id + '</a>', data[id][util.JSON_LABEL], '<div class="text-right">' + data[id][util.JSON_USES_IN_STATEMENTS].toString()  + '</div>', '<div class="text-right">' + data[id][util.JSON_USES_IN_QUALIFIERS].toString()  + '</div>', '<div class="text-right">' + data[id][util.JSON_USES_IN_REFERENCES].toString()  + '</div>'];
-  };
-  
-  var refreshTableContent = function(args, idArray, content, entityConstructor){
-    tableContent = [];
-    for (var i = args.from; i < Math.min(args.to, (idArray.length )); i++){
-      tableContent.push(entityConstructor(idArray[i], content));
+    var updateTable = function(){
+      if (args.type == "classes") {
+        Classes.then(function(data){
+          var classesArray = initArray(data.getClasses(), applyFilter);
+          // todo: apply filter
+          refresh(args, data, classesArray, getClassFromId);
+          $scope.content = tableContent;
+          $scope.tableHeader = data.classesHeader;
+          paginationControl.setPageSelectorScopes();
+          $scope.entityCount = classesArray.length;
+          $scope.slider = [
+            {name: "number of instances", from: 0, to: 4000000, startVal: 0, endVal: 100},
+            {name: "number of subclasses", from: 0, to: 10000, startVal: 0, endVal: 100}];
+        });
+      }
+      if (args.type == "properties") {
+          Properties.then(function(data){
+          var propertiesArray = initArray(data.getProperties(), applyFilter);
+          refresh(args, data, propertiesArray, getPropertyFromId);
+          $scope.content = tableContent;
+          $scope.tableHeader = data.propertiesHeader;
+          paginationControl.setPageSelectorScopes();
+          $scope.entityCount = propertiesArray.length;
+          $scope.slider = [
+            {name: "uses in statements", from: 0, to: 20000000, startVal: 0, endVal: 100},
+            {name: "uses in qualifiers", from: 0, to: 100000, startVal: 0, endVal: 100},
+            {name: "uses in references", from: 0, to: 100000, startVal: 0, endVal: 100}];
+          });
+      }
+      
     }
-  };
-  
-  var refresh = function(args, content, idArray, entityConstructor){
-    console.log("CALL: refresh()");
-    paginationControl.refreshPageSelectorData(args, idArray);
-    refreshTableContent(args, idArray, content, entityConstructor);
-  };
-  
-  var applyFilter = function(entry){
-    if (($scope.filterLabels == "") ) {
-      return true;
-    }
-    if (!entry[util.JSON_LABEL]) {
-      return false;
-    }
-    if (entry[util.JSON_LABEL].indexOf($scope.filterLabels) > -1) {
-      return true;
-    }else{
-      return false;
-    }
-  }
-  
-  var initSlider = function(sliderData){
-    //result = [];
-    //for 
-    //resu.add()
-  }
-  
-  var updateTable = function(){
-    if (args.type == "classes") {
-      Classes.then(function(data){
-        var classesArray = initArray(data.getClasses(), applyFilter);
-        // todo: apply filter
-        refresh(args, data.getClasses(), classesArray, getClassFromId);
-        $scope.content = tableContent;
-        $scope.tableHeader = data.classesHeader;
-        paginationControl.setPageSelectorScopes();
-        $scope.entityCount = classesArray.length;
-        $scope.slider = [{name: "number of instances", from: 0, to: 4000000, startVal: 0, endVal: 100},
-                         {name: "number of subclasses", from: 0, to: 10000, startVal: 0, endVal: 100}];
-      });
-    }
-    if (args.type == "properties") {
-        Properties.then(function(data){
-        var propertiesArray = initArray(data.getProperties(), applyFilter);
-        refresh(args, data.getProperties(), propertiesArray, getPropertyFromId);
-        $scope.content = tableContent;
-        $scope.tableHeader = data.propertiesHeader;
-        paginationControl.setPageSelectorScopes();
-        $scope.entityCount = propertiesArray.length;
-        $scope.slider = [
-          {name: "uses in statements", from: 0, to: 20000000, startVal: 0, endVal: 100},
-          {name: "uses in qualifiers", from: 0, to: 100000, startVal: 0, endVal: 100},
-          {name: "uses in references", from: 0, to: 100000, startVal: 0, endVal: 100}];
-        });
-    }
-    
-<<<<<<< HEAD
-  }
-  $scope.slider = [];
-  // execution part
-  Arguments.refreshArgs();
-  var args = Arguments.getArgs();
-  $scope.tableSize = util.TABLE_SIZE;
-  $scope.args=args;
-  $scope.filterdata;
-  if (!$scope.filterLabels) {$scope.filterLabels = ""};
-  
-  updateTable();
-  //$scope.searchfilter = angular.copy(searchfilter);
-  $scope.searchFilter = function(){
-=======
+    $scope.slider = []; // TODO: init slider in refreshArgs()
     // execution part
     Arguments.refreshArgs();
     var args = Arguments.getArgs();
@@ -223,8 +188,10 @@
     $scope.args=args;
     $scope.filterdata;
     if (!$scope.filterText) {$scope.filterText = ""};
->>>>>>> dc447c20
     updateTable();
-  }
+    //$scope.searchfilter = angular.copy(searchfilter);
+    $scope.searchFilter = function(){
+      updateTable();
+    }
     
-});+  });