--- conflicted
+++ resolved
@@ -290,12 +290,8 @@
 	position: relative;
 	top: 1px;
 	left: 4px;
-<<<<<<< HEAD
-}
-
+}
 
 .alert-danger pre {
 	max-height: 12em;
-=======
->>>>>>> 10a25ed1
 }