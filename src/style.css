--- conflicted
+++ resolved
@@ -297,10 +297,10 @@
 	left: 4px;
 }
 
-<<<<<<< HEAD
 .alert-danger pre {
 	max-height: 12em;
-=======
+}
+
 .input-monospace{
     font-family: monospace;
 }
@@ -331,5 +331,4 @@
 }
 #ctc-button{
     /*float: left;*/
->>>>>>> 08fb85af
 }