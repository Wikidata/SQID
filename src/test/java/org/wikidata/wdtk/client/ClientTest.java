--- conflicted
+++ resolved
@@ -83,7 +83,6 @@
 	}
 
 	@Test
-<<<<<<< HEAD
 	public void testJsonOutput() {
 		DumpProcessingAction action = new JsonSerializationAction();
 		action.open();
@@ -100,8 +99,7 @@
 		assertEquals(action.getReport(),
 				"Finished serialization of 24 RDF triples in file null");
 	}
-
-=======
+	
 	public void testNonReadyActionWithDumps() throws ParseException,
 			IOException {
 		String[] args = new String[] { "-a", "rdf", "--dumps", "/tmp" };
@@ -164,5 +162,4 @@
 		Mockito.verify(mockDpc).processDump(Mockito.<MwDumpFile> any());
 		Mockito.verify(mockDpc, Mockito.never()).getSitesInformation();
 	}
->>>>>>> 648344d7
 }