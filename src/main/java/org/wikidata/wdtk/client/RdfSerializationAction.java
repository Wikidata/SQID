--- conflicted
+++ resolved
@@ -112,13 +112,11 @@
 				.put("simplestatements",
 						"export unqualified statements without references as single triples");
 		TASK_HELP
-<<<<<<< HEAD
 				.put("interpropertylinks",
 						"export triples which connect wikidata properties and there respective rdf properties in different contexts");
-=======
+		TASK_HELP
 				.put("subproperties",
 						"export unqualified subpropertyof information in the considered entities");
->>>>>>> c708a487
 	}
 
 	/**
