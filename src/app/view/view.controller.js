//////// Module Definition ////////////
define([
	'view/view.module',
	'view/view.service',
	'ngRoute',
	'i18n/translate.config',
	'util/sparql.service',
	'util/util.service',
	'util/htmlCache.service',
	'util/sqidStatementTable.directive',
	'util/sqidCompile.directive',
	'util/primarySources.service',
	'data/properties.service',
	'data/classes.service',
	'oauth/oauth.service',
	'i18n/i18n.service'
], function() {
///////////////////////////////////////

angular.module('view').controller('ViewController', [
'$scope', '$route', '$sce', '$translate', 'view', 'classes', 'properties', 'oauth', 'sparql', 'util', 'i18n', 'htmlCache', 'primarySources',
function($scope, $route, $sce, $translate, View, Classes, Properties, oauth, sparql, util, i18n, htmlCache, primarySources){
	var MAX_EXAMPLE_INSTANCES = 20;
	var MAX_DIRECT_SUBCLASSES = 10;
	var MAX_PROP_SUBJECTS = 10;
	var MAX_PROP_VALUES = 20;
	var RELATED_PROPERTIES_THRESHOLD = 5;

	i18n.checkCacheSize();

	htmlCache.reset();
	$scope.getCachedHtml = htmlCache.getValue;

	View.updateId();
	$scope.id = View.getId();
	// primarySources.getStatements($scope.id).then(function(results){
	// 	console.log(results);	
	// });

	var numId = $scope.id.substring(1);
	$scope.isItem = ( $scope.id.substring(0,1) != 'P' );
	
	$scope.lang = i18n.getLanguage();

	$scope.translations = {};

	$translate(['SEC_CLASSIFICATION.INSTANCE_SUBCLASSES_HINT', 'SEC_CLASSIFICATION.SUBCLASS_SUBCLASSES_HINT', 'SEC_CLASSIFICATION.ALL_SUBCLASSES_HINT', 'TYPICAL_PROPS.HINT_CLASS', 'TYPICAL_PROPS.HINT_PROP', 'SEC_PROP_USE.ENTITIES_HINT', 'SEC_PROP_USE.VALUES_HINT', 'SEC_PROP_USE.STATEMENTS_HINT', 'SEC_PROP_USE.QUALIFIERS_HINT', 'MODALS.EMPTY_FIELDS_ERROR', 'MODALS.EXECUTION_ERROR', 'MODALS.EXECUTION_SUCCESSFUL']).then( function(translations) {
		$scope.translations['SUBCLASS_SUBCLASSES_HINT'] = translations['SEC_CLASSIFICATION.SUBCLASS_SUBCLASSES_HINT'];
		$scope.translations['INSTANCE_SUBCLASSES_HINT'] = translations['SEC_CLASSIFICATION.INSTANCE_SUBCLASSES_HINT'];
		$scope.translations['ALL_SUBCLASSES_HINT'] = translations['SEC_CLASSIFICATION.ALL_SUBCLASSES_HINT'];
		$scope.translations['TYPICAL_PROPS_HINT_CLASS'] = translations['TYPICAL_PROPS.HINT_CLASS'];
		$scope.translations['TYPICAL_PROPS_HINT_PROP'] = translations['TYPICAL_PROPS.HINT_PROP'];
		$scope.translations['PROP_ENTITIES_HINT'] = translations['SEC_PROP_USE.ENTITIES_HINT'];
		$scope.translations['PROP_VALUES_HINT'] = translations['SEC_PROP_USE.VALUES_HINT'];
		$scope.translations['PROP_STATEMENTS_HINT'] = translations['SEC_PROP_USE.STATEMENTS_HINT'];
		$scope.translations['PROP_QUALIFIERS_HINT'] = translations['SEC_PROP_USE.QUALIFIERS_HINT'];
		$scope.translations['MODALS_EMPTY_FIELDS_ERROR'] = translations['MODALS.EMPTY_FIELDS_ERROR'];
		$scope.translations['MODALS_EXECUTION_ERROR'] = translations['MODALS.EXECUTION_ERROR'];
		$scope.translations['MODALS_EXECUTION_SUCCESSFUL'] = translations['MODALS.EXECUTION_SUCCESSFUL'];
	});

	$scope.classes = null;
	$scope.properties = null;
	$scope.entityData = null;
	$scope.banner = null;
	$scope.homepage = null;
	$scope.urlWikipedia = null;
	$scope.images = [];
	$scope.entityInData = null;
	$scope.richDescription = null;

	$scope.exampleInstances = null;
	$scope.exampleSubclasses = null;
	$scope.superClassCount = -1;
	$scope.instanceClassCount = -1;

	$scope.examplePropertyItems = null;
	$scope.examplePropertyValues = null;
	$scope.superPropertyCount = -1;

	$scope.directInstances = 0;
	$scope.directSubclasses = 0;
	$scope.allInstances = 0;
	$scope.allSubclasses = 0;
	$scope.nonemptySubclasses = null;
	$scope.propertyStatementCount = 0;
	$scope.propertyAverageStatements = 0;
	$scope.propertyQualifierCount = 0;
	$scope.propertyReferenceCount = 0;
	$scope.propertyDatatype = null;

	$scope.hasEditRights = true;

	$scope.modalResponse = null;
	$scope.modalResponseClass = null;

	oauth.userinfo().then(function(data){
		if (data){
			$scope.hasEditRights = true;
		}else{
			$scope.hasEditRights = false;
		}
	});

	View.getEntityInlinks().then(function(data) {
		$scope.entityInData = data;
	});
	
<<<<<<< HEAD
	var refreshContent = function(useCache){
		var func = useCache ? View.getEntityData : View.getEntityDataUncached;
		func().then(function(data) {
			$scope.entityData = data;
			$scope.images = View.getImages(data.statements);
			$scope.banner = View.getBanner(data.statements);
			$scope.homepage = View.getHomepage(data.statements);
			$scope.richDescription = $sce.trustAsHtml(i18n.autoLinkText($scope.entityData.description));
			data.waitForPropertyLabels().then( function() {
				$scope.instanceOfUrl = i18n.getEntityUrl("P31");
				$scope.instanceOfLabel = i18n.getPropertyLabel("P31");
				$scope.subclassOfUrl = i18n.getEntityUrl("P279");
				$scope.subclassOfLabel = i18n.getPropertyLabel("P279");
				$scope.subpropertyOfUrl = i18n.getEntityUrl("P1647");
				$scope.subpropertyOfLabel = i18n.getPropertyLabel("P1647");
=======
	View.getEntityData().then(function(data) {
		$scope.entityData = data;
		$scope.images = View.getImages(data.statements);
		$scope.banner = View.getBanner(data.statements);
		$scope.homepage = View.getHomepage(data.statements);
		$scope.urlWikipedia = View.getUrlWikipedia(data.sitelinks);
		$scope.richDescription = $sce.trustAsHtml(i18n.autoLinkText($scope.entityData.description));
		data.waitForPropertyLabels().then( function() {
			$scope.instanceOfUrl = i18n.getEntityUrl("P31");
			$scope.instanceOfLabel = i18n.getPropertyLabel("P31");
			$scope.subclassOfUrl = i18n.getEntityUrl("P279");
			$scope.subclassOfLabel = i18n.getPropertyLabel("P279");
			$scope.subpropertyOfUrl = i18n.getEntityUrl("P1647");
			$scope.subpropertyOfLabel = i18n.getPropertyLabel("P1647");
		});

		Classes.then(function(classes){
			View.getValueList(data, 'P31', classes).then( function(instanceClasses) {
				$scope.instanceClassCount = instanceClasses.length;
				$scope.instanceClassesHtml = View.getValueListTrustedHtml(instanceClasses, false);
>>>>>>> 408cc0ff
			});

			Classes.then(function(classes){
				View.getValueList(data, 'P31', classes).then( function(instanceClasses) {
					$scope.instanceClassCount = instanceClasses.length;
					$scope.instanceClassesHtml = View.getValueListTrustedHtml(instanceClasses, false);
				});
				if ($scope.isItem) {
					View.getValueList(data, 'P279', classes).then( function(superClasses) {
						$scope.superClassCount = superClasses.length;
						$scope.superClassesHtml = View.getValueListTrustedHtml(superClasses, false);
						$scope.superClassesHtmlWithCounts = View.getValueListTrustedHtml(superClasses, true);
					});
				}
			});
		});
	};

	primarySources.setRefreshFunction(refreshContent);

	refreshContent(true);

	Properties.then(function(properties){
		if (!$scope.isItem) {
			View.getEntityData().then(function(data) {
				View.getValueList(data, 'P1647', properties).then( function(superProperties) {
					$scope.superPropertyCount = superProperties.length;
					$scope.superPropertiesHtml = View.getValueListTrustedHtml(superProperties, false);
				});
			});

			View.formatPropertyMap(properties.getRelatedProperties(numId), RELATED_PROPERTIES_THRESHOLD).then( function(formattedProperties) {
				$scope.relatedProperties = formattedProperties;
			});

			$scope.propertyItemCount = properties.getItemCount(numId);
			$scope.propertyStatementCount = properties.getStatementCount(numId);
			$scope.propertyAverageStatements = Math.round($scope.propertyStatementCount/$scope.propertyItemCount*100)/100;
			$scope.propertyQualifierCount = properties.getQualifierCount(numId);
			$scope.propertyReferenceCount = properties.getReferenceCount(numId);
			$scope.propertyDatatype = properties.getDatatype(numId);

			View.formatPropertyMap(properties.getQualifiers(numId), null).then( function(formattedProperties) {
				$scope.propertyQualifiers = formattedProperties;
			});

			if ($scope.propertyItemCount > 0) {
				sparql.getPropertySubjects($scope.id, null, MAX_PROP_SUBJECTS + 1).then(function(result) {
					$scope.examplePropertyItems = result;
				});
			}
			if ($scope.propertyDatatype == 'WikibaseItem' || $scope.propertyDatatype == 'WikibaseProperty') {
				sparql.getPropertyObjects(null, $scope.id, MAX_PROP_VALUES + 1).then(function(result) {
					$scope.examplePropertyValues = result;
				});
			}
		}
	});

	$scope.url = 'https://www.wikidata.org/wiki/' + 
		( $scope.isItem ? '' : 'Property:' ) +
		$scope.id +
		( i18n.fixedLanguage() ? ('?uselang=' + i18n.getLanguage()) : '' );
	$scope.urlReasonator = 'https://tools.wmflabs.org/reasonator/?q=' + $scope.id +
		( i18n.fixedLanguage() ? ('?lang=' + i18n.getLanguage()) : '' );

	Classes.then(function(classes){
		if ($scope.isItem) {
			View.formatPropertyMap(classes.getRelatedProperties(numId), RELATED_PROPERTIES_THRESHOLD).then( function(formattedProperties) {
				$scope.relatedProperties = formattedProperties;
			});
			$scope.directInstances = classes.getDirectInstanceCount(numId);
			$scope.directSubclasses = classes.getDirectSubclassCount(numId);
			$scope.allInstances = classes.getAllInstanceCount(numId);
			$scope.allSubclasses = classes.getAllSubclassCount(numId);
			$translate('SEC_INSTANCES.ALL_INSTANCES_HINT', { subclassCount : $scope.allSubclasses } ).then( function(result) {
				$scope.translations['ALL_INSTANCES_HINT'] = result;
			});

			View.formatNonemptySubclasses(numId, classes, classes.getAllInstanceCount).then( function(subclasses) {
				$scope.instanceSubclasses = subclasses;
				View.formatNonemptySubclasses(numId, classes, classes.getAllSubclassCount).then( function(subclasses) {
					$scope.subclassSubclasses = subclasses;
					if ($scope.instanceSubclasses.length > 0) {
						$scope.subclassActiveTab = 0;
					} else if ($scope.subclassSubclasses.length > 0) {
						$scope.subclassActiveTab = 1;
					} else {
						$scope.subclassActiveTab = 2;
					}
				});
			});

			if ($scope.directInstances > 0) {
				sparql.getPropertySubjects("P31", $scope.id, MAX_EXAMPLE_INSTANCES + 1).then(function(result) {
					$scope.exampleInstances = result;
				});
			}
			if ($scope.directSubclasses > 0) {
				sparql.getPropertySubjects("P279", $scope.id, MAX_DIRECT_SUBCLASSES + 1).then(function(result) {
					$scope.exampleSubclasses = result;
				});
			}
		}
	});

	$scope.editLabel = function(){
		var modalId = '#editLabelModal';
		var newLabel = $scope.newLabel;
		var lang = i18n.getLanguage();
		var id = $scope.id;
		if (newLabel){
			var response = oauth.setLabel(id, newLabel, lang);
			response.then(function(data){
				if (data.data.error == "OK"){
					// $scope.modalResponse = $scope.translations['MODALS_EXECUTION_SUCCESSFUL'];
					// $scope.modalResponseClass = "text-success";
					$(modalId).modal('hide');
					$scope.closeModal();
					refreshContent(false);
				}else{
					
					$scope.modalResponse = $scope.translations['MODALS_EXECUTION_ERROR'] + 
						( (data.data.error) ? ("</br>" + String(data.data.error)) : "");
					$scope.modalResponseClass = "text-danger";
				}
			});
		}else{
			$scope.modalResponse = $scope.translations['MODALS_EMPTY_FIELDS_ERROR'];
			$scope.modalResponseClass = "text-danger";
		}
	}

	$scope.closeModal = function(){
		$scope.modalResponse = null;
		$scope.modalResponseClass = null;
	}

}]);

return {};}); // module definition end<|MERGE_RESOLUTION|>--- conflicted
+++ resolved
@@ -106,7 +106,6 @@
 		$scope.entityInData = data;
 	});
 	
-<<<<<<< HEAD
 	var refreshContent = function(useCache){
 		var func = useCache ? View.getEntityData : View.getEntityDataUncached;
 		func().then(function(data) {
@@ -114,6 +113,7 @@
 			$scope.images = View.getImages(data.statements);
 			$scope.banner = View.getBanner(data.statements);
 			$scope.homepage = View.getHomepage(data.statements);
+			$scope.urlWikipedia = View.getUrlWikipedia(data.sitelinks);
 			$scope.richDescription = $sce.trustAsHtml(i18n.autoLinkText($scope.entityData.description));
 			data.waitForPropertyLabels().then( function() {
 				$scope.instanceOfUrl = i18n.getEntityUrl("P31");
@@ -122,28 +122,6 @@
 				$scope.subclassOfLabel = i18n.getPropertyLabel("P279");
 				$scope.subpropertyOfUrl = i18n.getEntityUrl("P1647");
 				$scope.subpropertyOfLabel = i18n.getPropertyLabel("P1647");
-=======
-	View.getEntityData().then(function(data) {
-		$scope.entityData = data;
-		$scope.images = View.getImages(data.statements);
-		$scope.banner = View.getBanner(data.statements);
-		$scope.homepage = View.getHomepage(data.statements);
-		$scope.urlWikipedia = View.getUrlWikipedia(data.sitelinks);
-		$scope.richDescription = $sce.trustAsHtml(i18n.autoLinkText($scope.entityData.description));
-		data.waitForPropertyLabels().then( function() {
-			$scope.instanceOfUrl = i18n.getEntityUrl("P31");
-			$scope.instanceOfLabel = i18n.getPropertyLabel("P31");
-			$scope.subclassOfUrl = i18n.getEntityUrl("P279");
-			$scope.subclassOfLabel = i18n.getPropertyLabel("P279");
-			$scope.subpropertyOfUrl = i18n.getEntityUrl("P1647");
-			$scope.subpropertyOfLabel = i18n.getPropertyLabel("P1647");
-		});
-
-		Classes.then(function(classes){
-			View.getValueList(data, 'P31', classes).then( function(instanceClasses) {
-				$scope.instanceClassCount = instanceClasses.length;
-				$scope.instanceClassesHtml = View.getValueListTrustedHtml(instanceClasses, false);
->>>>>>> 408cc0ff
 			});
 
 			Classes.then(function(classes){
