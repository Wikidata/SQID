//////// Module Definition ////////////
define([
	'util/util.module'
], function() {
///////////////////////////////////////

angular.module('util')

<<<<<<< HEAD
/////////////////////////////////////////////////
///// widget for selecting number of entities //	
//// 								per page //		*  customize proposed options like
/// use like								//	    * $scope.pagination.tableSizeOpts = [15,25,50,100];
// <table-size-selector></table-size-selector> //
////////////////////////////////////////////
=======
/////////////////////////////////////////////////////
/////     widget for selecting number of entities //	
//// 								    per page //		*  customize proposed options like
/// use like								    //	    * $scope.pagination.tableSizeOpts = [15,25,50,100];
// <table-size-selector></table-size-selector> //
////////////////////////////////////////////////
>>>>>>> e8ae53bc
.directive('tableSizeSelector', function() {
	return {
		templateUrl: 'app/util/pagination.tableSizeSelector.tpl.html',
		restrict: 'E'
	};
})

///////////////////////////////////////////////////
//// 						pagination nav bar  //
/// use like								   //
// <nav pagination="$scope.pagination"></nav> //
///////////////////////////////////////////////
.directive('pagination', [function() {
	return {
		scope: {
			pgnt: '<pagination'
		},
		templateUrl: 'app/util/pagination.pageNav.tpl.html',
		restrict: 'A'
	};

}])

//////////////////////////////////////////////////////////
//// 	  displays active index range of current page  //
/// use like										  //
// <pagination-index-range></pagination-index-range> //
// ///////////////////////////////////////////////////
.directive('paginationIndexRange', [function(){
	return {
		controller: ['$scope', function($scope) {
		 	var pgnt = $scope.$parent.pagination;
		 	$scope.getFrom = function() { return '<span class="info-badge">' + pgnt.fromItem; }
		 	$scope.getTo = function() { return pgnt.toItem + '</span>';	}
		 	$scope.getTotal = function() { return '<span class="info-badge">' + pgnt.numItems + '</span>'; 	}

		}],
		template: function(elem, attr){ return '<div class="pagination-nav-caption" ' + 
				'translate=' + attr.indexRangeString +' ' +
				'translate-values=\'{ to: getTo(), from: getFrom(), total: getTotal() }\' ' + 
				'translate-compile> ' +
			'</div>'},
		restrict: 'E'
	};
}]);


return {}; }); // module definition end<|MERGE_RESOLUTION|>--- conflicted
+++ resolved
@@ -6,21 +6,12 @@
 
 angular.module('util')
 
-<<<<<<< HEAD
-/////////////////////////////////////////////////
-///// widget for selecting number of entities //	
-//// 								per page //		*  customize proposed options like
-/// use like								//	    * $scope.pagination.tableSizeOpts = [15,25,50,100];
-// <table-size-selector></table-size-selector> //
-////////////////////////////////////////////
-=======
 /////////////////////////////////////////////////////
 /////     widget for selecting number of entities //	
 //// 								    per page //		*  customize proposed options like
 /// use like								    //	    * $scope.pagination.tableSizeOpts = [15,25,50,100];
 // <table-size-selector></table-size-selector> //
 ////////////////////////////////////////////////
->>>>>>> e8ae53bc
 .directive('tableSizeSelector', function() {
 	return {
 		templateUrl: 'app/util/pagination.tableSizeSelector.tpl.html',
