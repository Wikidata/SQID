--- conflicted
+++ resolved
@@ -125,27 +125,11 @@
 		              <br/>
 				</div>
 				<div ng-if='args.type == "properties"'>
-<<<<<<< HEAD
 					<p><strong>{{ 'FILTER_MENUE.FILTER_DIRECT_CLASS' | translate }}:</strong></p>
-					<angucomplete-alt id="direct-instance-of-property"
-		              placeholder="{{ 'FILTER_MENUE.CLASS_PLACEHOLDER' | translate }}"
-		              pause="100"
-		              selected-object="suggestSelectFunctions.properties.directInstanceOf"
-		              local-data="suggestFilters.data.propertyClassIndex"
-		              title-field="name,idName"
-		              initial-value="suggestFilters.properties.directInstanceOf"
-		              minlength="1"
-		              maxlength="100"
-		              input-class="form-control form-control-small"
-		              local-search="localSearchPropertyClasses"></angucomplete-alt>
-		              <br/>
-=======
-					<p><strong>Class (only direct):</strong></p>
 					<select class="form-control" data-ng-options="classOption.name for classOption in propertyClassFilter.options track by classOption.id" ng-model="propertyClassFilter.selected" ng-change="setPropertyClassFilter(propertyClassFilter.selected)">
 					</select>
 			      	<br/>
 				</div>
->>>>>>> 24fdddd6
 				</div>
 				<div ng-repeat="elem in slider track by $index">
 					<p><strong>{{ elem.name | translate }}:</strong></p>
